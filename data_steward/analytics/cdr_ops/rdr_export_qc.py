# -*- coding: utf-8 -*-
# ---
# jupyter:
#   jupytext:
#     text_representation:
#       extension: .py
#       format_name: light
#       format_version: '1.5'
#       jupytext_version: 1.7.1
#   kernelspec:
#     display_name: Python 3
#     language: python
#     name: python3
# ---

# + tags=["parameters"]
project_id = ""
old_rdr = ""
new_rdr = ""
raw_rdr = "default"  # do not need to provide this if running on a raw rdr import
new_rdr_sandbox = ""
run_as = ""
rdr_cutoff_date = ""
# -

# # QC for RDR Export
#
# Quality checks performed on a new RDR dataset and comparison with previous RDR dataset.

from common import JINJA_ENV, PIPELINE_TABLES
from utils import auth
from gcloud.bq import BigQueryClient
from analytics.cdr_ops.notebook_utils import execute, IMPERSONATION_SCOPES
from IPython.display import display, HTML

# # Table comparison
# The export should generally contain the same tables from month to month.
# Tables found only in the old or the new export are listed below.

impersonation_creds = auth.get_impersonation_credentials(
    run_as, target_scopes=IMPERSONATION_SCOPES)

client = BigQueryClient(project_id, credentials=impersonation_creds)

tpl = JINJA_ENV.from_string('''
SELECT
  COALESCE(curr.table_id, prev.table_id) AS table_id
 ,curr.row_count AS _{{new_rdr}}
 ,prev.row_count AS _{{old_rdr}}
 ,(curr.row_count - prev.row_count) AS row_diff
FROM `{{project_id}}.{{new_rdr}}.__TABLES__` curr
FULL OUTER JOIN `{{project_id}}.{{old_rdr}}.__TABLES__` prev
  USING (table_id)
WHERE curr.table_id IS NULL OR prev.table_id IS NULL
''')
query = tpl.render(new_rdr=new_rdr, old_rdr=old_rdr, project_id=project_id)
execute(client, query)

# ## Row count comparison
# Generally the row count of clinical tables should increase from one export to the next.

tpl = JINJA_ENV.from_string('''
SELECT
  curr.table_id AS table_id
 ,prev.row_count AS _{{old_rdr}}
 ,curr.row_count AS _{{new_rdr}}
 ,(curr.row_count - prev.row_count) row_diff
FROM `{{project_id}}.{{new_rdr}}.__TABLES__` curr
JOIN `{{project_id}}.{{old_rdr}}.__TABLES__` prev
  USING (table_id)
ORDER BY ABS(curr.row_count - prev.row_count) DESC;
''')
query = tpl.render(new_rdr=new_rdr, old_rdr=old_rdr, project_id=project_id)
execute(client, query)

# ## ID range check
# Combine step may break if any row IDs in the RDR are larger than the added constant(1,000,000,000,000,000).
# Rows that are greater than 999,999,999,999,999 the will be listed out here.

domain_table_list = [
    'condition_occurrence', 'device_exposure', 'drug_exposure', 'location',
    'measurement', 'note', 'observation', 'procedure_occurrence', 'provider',
    'specimen', 'visit_occurrence'
]
queries = []
for table in domain_table_list:
    tpl = JINJA_ENV.from_string('''
    SELECT
        '{{table}}' AS domain_table_name,
        {{table}}_id AS domain_table_id
    FROM
     `{{project_id}}.{{new_rdr}}.{{table}}`
    WHERE
      {{table}}_id > 999999999999999
    ''')
    query = tpl.render(new_rdr=new_rdr, table=table, project_id=project_id)
    queries.append(query)
execute(client, '\nUNION ALL\n'.join(queries))

# ## Concept codes used
# Identify question and answer concept codes which were either added or removed
# (appear in only the new or only the old RDR datasets, respectively).

tpl = JINJA_ENV.from_string('''
WITH curr_code AS (
SELECT
  observation_source_value value
 ,'observation_source_value' field
 ,COUNT(1) row_count
FROM `{{project_id}}.{{new_rdr}}.observation` GROUP BY 1

UNION ALL

SELECT
  value_source_value value
 ,'value_source_value' field
 ,COUNT(1) row_count
FROM `{{project_id}}.{{new_rdr}}.observation` GROUP BY 1),

prev_code AS (
SELECT
  observation_source_value value
 ,'observation_source_value' field
 ,COUNT(1) row_count
FROM `{{project_id}}.{{old_rdr}}.observation` GROUP BY 1

UNION ALL

SELECT
  value_source_value value
 ,'value_source_value' field
 ,COUNT(1) row_count
FROM `{{project_id}}.{{old_rdr}}.observation` GROUP BY 1)

SELECT
  prev_code.value prev_code_value
 ,prev_code.field prev_code_field
 ,prev_code.row_count prev_code_row_count
 ,curr_code.value curr_code_value
 ,curr_code.field curr_code_field
 ,curr_code.row_count curr_code_row_count
FROM curr_code
 FULL OUTER JOIN prev_code
  USING (field, value)
WHERE prev_code.value IS NULL OR curr_code.value IS NULL
''')
query = tpl.render(new_rdr=new_rdr, old_rdr=old_rdr, project_id=project_id)
execute(client, query)

# # Question codes should have mapped `concept_id`s
# Question codes in `observation_source_value` should be associated with the concept identified by
# `observation_source_concept_id` and mapped to a standard concept identified by `observation_concept_id`.
# The table below lists codes having rows where either field is null or zero and the number of rows where this occurs.
# This may be associated with an issue in the PPI vocabulary or in the RDR ETL process.
#
# Note: Snap codes are not modeled in the vocabulary but may be used in the RDR export.
# They are excluded here by filtering out snap codes in the Public PPI Codebook
# which were loaded into `curation_sandbox.snap_codes`.

tpl = JINJA_ENV.from_string("""
SELECT
  observation_source_value
 ,COUNTIF(observation_source_concept_id IS NULL) AS source_concept_id_null
 ,COUNTIF(observation_source_concept_id=0)       AS source_concept_id_zero
 ,COUNTIF(observation_concept_id IS NULL)        AS concept_id_null
 ,COUNTIF(observation_concept_id=0)              AS concept_id_zero
FROM `{{project_id}}.{{new_rdr}}.observation`
WHERE observation_source_value IS NOT NULL
AND observation_source_value != ''
AND observation_source_value NOT IN (SELECT concept_code FROM `{{project_id}}.curation_sandbox.snap_codes`)
GROUP BY 1
HAVING source_concept_id_null + source_concept_id_zero + concept_id_null + concept_id_zero > 0
ORDER BY 2 DESC, 3 DESC, 4 DESC, 5 DESC
""")
query = tpl.render(new_rdr=new_rdr, project_id=project_id)
execute(client, query)

# # Answer codes should have mapped `concept_id`s
# Answer codes in value_source_value should be associated with the concept identified by value_source_concept_id
# and mapped to a standard concept identified by value_as_concept_id. The table below lists codes having rows
# where either field is null or zero and the number of rows where this occurs.
# This may be associated with an issue in the PPI vocabulary or in the RDR ETL process.
#
# Note: Snap codes are not modeled in the vocabulary but may be used in the RDR export.
# They are excluded here by filtering out snap codes in the Public PPI Codebook
# which were loaded into `curation_sandbox.snap_codes`.
#

tpl = JINJA_ENV.from_string("""
SELECT
  value_source_value
 ,COUNTIF(value_source_concept_id IS NULL) AS source_concept_id_null
 ,COUNTIF(value_source_concept_id=0)       AS source_concept_id_zero
 ,COUNTIF(value_as_concept_id IS NULL)     AS concept_id_null
 ,COUNTIF(value_as_concept_id=0)           AS concept_id_zero
FROM `{{project_id}}.{{new_rdr}}.observation`
WHERE value_source_value IS NOT NULL
AND value_source_value != ''
AND value_source_value NOT IN (SELECT concept_code FROM `{{project_id}}.curation_sandbox.snap_codes`)
GROUP BY 1
HAVING source_concept_id_null + source_concept_id_zero + concept_id_null + concept_id_zero > 0
ORDER BY 2 DESC, 3 DESC, 4 DESC, 5 DESC
""")
query = tpl.render(new_rdr=new_rdr, project_id=project_id)
execute(client, query)

# # Dates are equal in observation_date and observation_datetime
# Any mismatches are listed below.

tpl = JINJA_ENV.from_string("""
SELECT
  observation_id
 ,person_id
 ,observation_date
 ,observation_datetime
FROM `{{project_id}}.{{new_rdr}}.observation`
WHERE observation_date != EXTRACT(DATE FROM observation_datetime)
""")
query = tpl.render(new_rdr=new_rdr, project_id=project_id)
execute(client, query)

# # Check for duplicates

tpl = JINJA_ENV.from_string("""
with duplicates AS (
    SELECT
      person_id
     ,observation_datetime
     ,observation_source_value
     ,value_source_value
     ,value_as_number
     ,value_as_string
   -- ,questionnaire_response_id --
     ,COUNT(1) AS n_data
    FROM `{{project_id}}.{{new_rdr}}.observation`
    INNER JOIN `{{project_id}}.{{new_rdr}}.cope_survey_semantic_version_map` 
        USING (questionnaire_response_id) -- For COPE only --
    GROUP BY 1,2,3,4,5,6
)
SELECT
  n_data   AS duplicates
 ,COUNT(1) AS n_duplicates
FROM duplicates
WHERE n_data > 1
GROUP BY 1
ORDER BY 2 DESC
""")
query = tpl.render(new_rdr=new_rdr, project_id=project_id)
execute(client, query)

# # Check if numeric data in value_as_string
# Some numeric data is expected in value_as_string.  For example, zip codes or other contact specific information.

tpl = JINJA_ENV.from_string("""
SELECT
  observation_source_value
 ,COUNT(1) AS n
FROM `{{project_id}}.{{new_rdr}}.observation`
WHERE SAFE_CAST(value_as_string AS INT64) IS NOT NULL
GROUP BY 1
ORDER BY 2 DESC
""")
query = tpl.render(new_rdr=new_rdr, project_id=project_id)
execute(client, query)

# # All COPE `questionnaire_response_id`s are in COPE version map
# Any `questionnaire_response_id`s missing from the map will be listed below.

tpl = JINJA_ENV.from_string("""
SELECT
  observation_id
 ,person_id
 ,questionnaire_response_id
FROM `{{project_id}}.{{new_rdr}}.observation`
 INNER JOIN `{{project_id}}.pipeline_tables.cope_concepts`
  ON observation_source_value = concept_code
WHERE questionnaire_response_id NOT IN
(SELECT questionnaire_response_id FROM `{{project_id}}.{{new_rdr}}.cope_survey_semantic_version_map`)
""")
query = tpl.render(new_rdr=new_rdr, project_id=project_id)
execute(client, query)

# # No duplicate `questionnaire_response_id`s in COPE version map
# Any duplicated `questionnaire_response_id`s will be listed below.

tpl = JINJA_ENV.from_string("""
SELECT
  questionnaire_response_id
 ,COUNT(*) n
FROM `{{project_id}}.{{new_rdr}}.cope_survey_semantic_version_map`
GROUP BY questionnaire_response_id
HAVING n > 1
""")
query = tpl.render(new_rdr=new_rdr, project_id=project_id)
execute(client, query)

# # Survey version and dates
# This query checks the validity of cope_survey_semantic_version_map table which contains the version of each
# COPE and/or Minute module that each participant took.
# This table is created by RDR and is included in the rdr export. <br>
# For each COPE and Minute module the min and max survey observation dates in the RDR are listed,
# as well as a count of surveys taken outside of each module's expected implementation range. <br>
# Expected implementation ranges are found in the query or in
# [this documentation](https://docs.google.com/document/d/1IhRnvAymSZeko8AbS4TCaqnw_78Qa_NkTROfHOFqGGQ/edit?usp=sharing)
#  - If all surveys have data(10 modules), and the *_failure columns have a result = 0 this check PASSES.
#  - If all 10 surveys are not represented in the query results, this check FAILS.
#  Notify RDR of the missing survey data.
#  - If any of the *_failure columns have a result > 0 this check FAILS.
#  Notify RDR that there are surveys with observation_dates outside of the survey's expected implementation range.
#

tpl = JINJA_ENV.from_string("""
SELECT
 cope_month AS survey_version
,MIN(observation_date) AS min_obs_date
,MAX(observation_date) AS max_obs_date
,COUNTIF(cope_month ='may' AND observation_date NOT BETWEEN '2020-05-07' AND '2020-05-30' ) AS may_failure
,COUNTIF(cope_month ='june' AND observation_date NOT BETWEEN '2020-06-02' AND '2020-06-26' ) AS june_failure
,COUNTIF(cope_month ='july' AND observation_date NOT BETWEEN '2020-07-07' AND '2020-09-25' ) AS july_failure
,COUNTIF(cope_month ='nov' AND observation_date NOT BETWEEN '2020-10-27' AND '2020-12-03' ) AS nov_failure
,COUNTIF(cope_month ='dec' AND observation_date NOT BETWEEN '2020-12-08' AND '2021-01-04' ) AS dec_failure
,COUNTIF(cope_month ='feb' AND observation_date NOT BETWEEN '2021-02-08' AND '2021-03-05' ) AS feb_failure
,COUNTIF(cope_month ='vaccine1' AND observation_date NOT BETWEEN '2021-06-10' AND '2021-08-19' ) AS summer_failure
,COUNTIF(cope_month ='vaccine2' AND observation_date NOT BETWEEN '2021-08-19' AND '2021-10-28' ) AS fall_failure
,COUNTIF(cope_month ='vaccine3' AND observation_date NOT BETWEEN '2021-10-28' AND '2022-01-20' ) AS winter_failure
,COUNTIF(cope_month ='vaccine4' AND observation_date NOT BETWEEN '2022-01-20' AND '2022-03-08' ) AS new_year_failure
FROM `{{project_id}}.{{new_rdr}}.observation`
JOIN `{{project_id}}.{{new_rdr}}.cope_survey_semantic_version_map` USING (questionnaire_response_id)
GROUP BY 1
ORDER BY MIN(observation_date)
""")
query = tpl.render(new_rdr=new_rdr, project_id=project_id)
execute(client, query)

# # Class of PPI Concepts using vocabulary.py
# Concept codes which appear in `observation.observation_source_value` should belong to concept class Question.
# Concept codes which appear in `observation.value_source_value` should belong to concept class Answer.
# Concepts of class Qualifier Value are permitted as a value and
# Concepts of class Topic and PPI Modifier are permitted as a question
# Discreprancies (listed below) can be caused by misclassified entries in Athena or
# invalid payloads in the RDR and in further upstream data sources.

tpl = JINJA_ENV.from_string('''
WITH ppi_concept_code AS (
 SELECT
   observation_source_value AS code
  ,'Question'               AS expected_concept_class_id
  ,COUNT(1) n
 FROM `{{project_id}}.{{new_rdr}}.observation`
 GROUP BY 1, 2

 UNION ALL

 SELECT DISTINCT
   value_source_value AS code
  ,'Answer'           AS expected_concept_class_id
  ,COUNT(1) n
 FROM `{{project_id}}.{{new_rdr}}.observation`
 GROUP BY 1, 2
)
SELECT
  code
 ,expected_concept_class_id
 ,concept_class_id
 ,n
FROM ppi_concept_code
JOIN `{{project_id}}.{{new_rdr}}.concept`
 ON LOWER(concept_code)=LOWER(code)
WHERE LOWER(concept_class_id)<>LOWER(expected_concept_class_id)
AND CASE WHEN expected_concept_class_id = 'Question' THEN concept_class_id NOT IN('Topic','PPI Modifier') END
AND concept_class_id != 'Qualifier Value'
ORDER BY 1, 2, 3
''')
query = tpl.render(new_rdr=new_rdr, project_id=project_id)
execute(client, query)

# # Identify Questions That Dont Exist in the RDR Export
# This identifies questions as indicated by a PPI vocabulary and Question concept_class_id that
# do not exist in the dataset.

tpl = JINJA_ENV.from_string("""
with question_codes as (select c.concept_id, c.concept_name, c.concept_class_id
from `{{project_id}}.{{new_rdr}}.concept` as c
where REGEXP_CONTAINS(c.vocabulary_id, r'(?i)(ppi)') and REGEXP_CONTAINS(c.concept_class_id, r'(?i)(question)'))
, used_q_codes as (
    select distinct o.observation_source_concept_id, o.observation_source_value
    from `{{project_id}}.{{new_rdr}}.observation` as o
    join `{{project_id}}.{{new_rdr}}.concept` as c
    on o.observation_source_concept_id = c.concept_id
    where REGEXP_CONTAINS(c.vocabulary_id, r'(?i)(ppi)') and REGEXP_CONTAINS(c.concept_class_id, r'(?i)(question)')
)
    SELECT *
    from question_codes
    where concept_id not in (select observation_source_concept_id from used_q_codes)
    """)
query = tpl.render(new_rdr=new_rdr, project_id=project_id)
execute(client, query)

# # Identify Questions That Dont Exist in the Cleaned RDR Export
# This identifies questions as indicated by a PPI vocabulary and Question concept_class_id that
# do not exist in the cleaned dataset but did exist in the raw dataset.

if raw_rdr == "default":
    print("Not running code to validate cleaned dataset against raw dataset.")
else:
    tpl = JINJA_ENV.from_string("""
    with question_codes as (select c.concept_id, c.concept_name, c.concept_class_id
    from `{{project_id}}.{{new_rdr}}.concept` as c
    where REGEXP_CONTAINS(c.vocabulary_id, r'(?i)(ppi)') and REGEXP_CONTAINS(c.concept_class_id, r'(?i)(question)'))
    , used_q_codes as (
        select distinct o.observation_source_concept_id, o.observation_source_value
        from `{{project_id}}.{{new_rdr}}.observation` as o
        join `{{project_id}}.{{new_rdr}}.concept` as c
        on o.observation_source_concept_id = c.concept_id
        where REGEXP_CONTAINS(c.vocabulary_id, r'(?i)(ppi)') and REGEXP_CONTAINS(c.concept_class_id, r'(?i)(question)')
    ), used_rawq_codes as (
        select distinct o.observation_source_concept_id, o.observation_source_value
        from `{{project_id}}.{{raw_rdr}}.observation` as o
        join `{{project_id}}.{{raw_rdr}}.concept` as c
        on o.observation_source_concept_id = c.concept_id
        where REGEXP_CONTAINS(c.vocabulary_id, r'(?i)(ppi)') and REGEXP_CONTAINS(c.concept_class_id, r'(?i)(question)')
    )
        SELECT *
        from question_codes
        where concept_id not in (select observation_source_concept_id from used_q_codes)
        and concept_id in (select observation_source_concept_id from used_rawq_codes)
        """)
    query = tpl.render(new_rdr=new_rdr, project_id=project_id, raw_rdr=raw_rdr)
    execute(client, query)

# # Make sure previously corrected missing data still exists
# Make sure that the cleaning rule clash that previously wiped out all numeric smoking data is corrected.
# Any returned rows indicate a problem that needs to be fixed.  Identified rows when running on a raw rdr
# import indicates a problem with the RDR ETL and will require cross team coordination.  Identified rows
# when running on a cleaned rdr import indicate problems with cleaning rules that should be remediated by curation.
#
# Make sure the Sexuality Closer Description (observation_source_concept_id = 1585357) rows still exist
# Curation has lost this data due to bad ppi branching logic.  This check is to ensure we do
# not lose this particular data again.  If rows are identified, then there is an issue with the cleaning
# rules (possibly PPI branching) that must be resolved.  This has resulted in a previous hotfix.
# We do not want to repeat the hotfix process.

tpl = JINJA_ENV.from_string('''
SELECT
    observation_source_concept_id
    ,observation_source_value
    ,value_source_concept_id
    ,value_source_value
FROM `{{project_id}}.{{new_rdr}}.observation`
WHERE
  -- check for smoking answers --
  ((observation_source_concept_id IN (1585864, 1585870,1585873, 1586159, 1586162)
    AND value_as_number IS NOT NULL)
    -- check for sexuality answers --
  OR (observation_source_concept_id in (1585357)))
GROUP BY 1, 2, 3, 4
HAVING count(*) = 0
ORDER BY 1, 3
''')
query = tpl.render(new_rdr=new_rdr, project_id=project_id)
execute(client, query)

# ## Participants must have basics data
# Identify any participants who have don't have any responses
# to questions in the basics survey module (see [DC-706](https://precisionmedicineinitiative.atlassian.net/browse/DC-706)). These should be
# reported to the RDR as they are supposed to be filtered out
# from the RDR export.

# +
BASICS_MODULE_CONCEPT_ID = 1586134

# Note: This assumes that concept_ancestor sufficiently
# represents the hierarchy
tpl = JINJA_ENV.from_string("""
WITH 

 -- all PPI question concepts in the basics survey module --
 basics_concept AS
 (SELECT
   c.concept_id
  ,c.concept_name
  ,c.concept_code
  FROM `{{DATASET_ID}}.concept_ancestor` ca
  JOIN `{{DATASET_ID}}.concept` c
   ON ca.descendant_concept_id = c.concept_id
  WHERE 1=1
    AND ancestor_concept_id={{BASICS_MODULE_CONCEPT_ID}}
    AND c.vocabulary_id='PPI'
    AND c.concept_class_id='Question')

 -- maps pids to all their associated basics questions in the rdr --
,pid_basics AS
 (SELECT
   person_id 
  ,ARRAY_AGG(DISTINCT c.concept_code IGNORE NULLS) basics_codes
  FROM `{{DATASET_ID}}.observation` o
  JOIN basics_concept c
   ON o.observation_concept_id = c.concept_id
  WHERE 1=1
  GROUP BY 1)

 -- list all pids for whom no basics questions are found --
SELECT * 
FROM `{{DATASET_ID}}.person`
WHERE person_id not in (select person_id from pid_basics)
""")
query = tpl.render(DATASET_ID=new_rdr,
                   BASICS_MODULE_CONCEPT_ID=BASICS_MODULE_CONCEPT_ID)
execute(client, query)
# -

# # Date conformance check
# COPE surveys contain some concepts that must enforce dates in the observation.value_as_string field.
# For the observation_source_concept_id = 715711, if the value in value_as_string does not meet a standard date format
# of YYYY-mm-dd, return a dataframe with the observation_id and person_id
# Curation needs to contact the RDR team about data discrepancies

tpl = JINJA_ENV.from_string('''
SELECT
    observation_id
    ,person_id
    ,value_as_string
FROM `{{project_id}}.{{new_rdr}}.observation` 
WHERE observation_source_concept_id = 715711
AND SAFE_CAST(value_as_string AS DATE) IS NULL 
AND value_as_string != 'PMI Skip'
''')
query = tpl.render(new_rdr=new_rdr, project_id=project_id)
execute(client, query)

# # Check pid_rid_mapping table for duplicates
# Duplicates are not allowed in the person_id or research_id columns of the pid_rid_mapping table.
# If found, there is a problem with the RDR import. An RDR On-Call ticket should be opened
# to report the problem. In ideal circumstances, this query will not return any results.
# If a result set is returned, an error has been found for the identified field.
# If the table was not imported, the filename changed, or field names changed,
# this query will fail by design to indicate an unexpected change has occurred.

tpl = JINJA_ENV.from_string('''
SELECT
    'person_id' as id_type
    ,person_id as id
    ,COUNT(person_id) as count
FROM `{{project_id}}.{{new_rdr}}.pid_rid_mapping`
GROUP BY person_id
HAVING count > 1

UNION ALL

SELECT
    'research_id' as id_type
    ,research_id as id
    ,COUNT(research_id) as count
FROM `{{project_id}}.{{new_rdr}}.pid_rid_mapping`
GROUP BY research_id
HAVING count > 1
''')
query = tpl.render(new_rdr=new_rdr, project_id=project_id)
execute(client, query)

# # Ensure all person_ids exist in the person table and have mappings
# All person_ids in the pid_rid_mapping table should exist in the person table.
# If the person record does not exist for a mapping record, there is a problem with the RDR import.
# An RDR On-Call ticket should be opened to report the problem.
# All person_ids in the person table should have a mapping in the pid_rid_mapping table.
# If any person_ids do not have a mapping record, there is a problem with the RDR import.
# An RDR On-Call ticket should be opened to report the problem.
# In ideal circumstances, this query will not return any results.

tpl = JINJA_ENV.from_string('''
SELECT
    'missing_person' as issue_type
    ,person_id
FROM `{{project_id}}.{{new_rdr}}.pid_rid_mapping`
WHERE person_id NOT IN 
(SELECT person_id
FROM `{{project_id}}.{{new_rdr}}.person`)

UNION ALL

SELECT 
    'unmapped_person' as issue_type
    ,person_id
FROM `{{project_id}}.{{new_rdr}}.person`
WHERE person_id NOT IN 
(SELECT person_id
FROM `{{project_id}}.{{new_rdr}}.pid_rid_mapping`)
''')
query = tpl.render(new_rdr=new_rdr, project_id=project_id)
execute(client, query)

# # Check for inconsistencies between primary and RDR pid_rid_mappings
# Mappings which were in previous exports may be removed from a new export for two reasons:
#   1. Participants have withdrawn or
#   2. They were identified as test or dummy data
# Missing mappings from the previous RDR export are therefore not a significant cause for concern.
# However, mappings in the RDR pid_rid_mapping should always be consistent with the
# primary_pid_rid_mapping in pipeline_tables for existing mappings.
# If the same pid has different rids in the pid_rid_mapping and the primary_pid_rid_mapping,
# there is a problem with the RDR import. An RDR On-Call ticket should be opened to report the problem.
# In ideal circumstances, this query will not return any results.

tpl = JINJA_ENV.from_string('''
SELECT
    person_id
FROM `{{project_id}}.{{new_rdr}}.pid_rid_mapping` rdr
JOIN `{{project_id}}.pipeline_tables.primary_pid_rid_mapping` primary
USING (person_id)
WHERE primary.research_id <> rdr.research_id
''')
query = tpl.render(new_rdr=new_rdr, project_id=project_id)
execute(client, query)

# # Checks for basics survey module
# Participants with data in other survey modules must also have data from the basics survey module.
# This check identifies survey responses associated with participants that do not have any responses
# associated with the basics survey module.
# In ideal circumstances, this query will not return any results.

tpl = JINJA_ENV.from_string('''
SELECT DISTINCT person_id FROM `{{project_id}}.{{new_rdr}}.observation` 
JOIN `{{project_id}}.{{new_rdr}}.concept` on (observation_source_concept_id=concept_id)
WHERE vocabulary_id = 'PPI' AND person_id NOT IN (
SELECT DISTINCT person_id FROM `{{project_id}}.{{new_rdr}}.concept`  
JOIN `{{project_id}}.{{new_rdr}}.concept_ancestor` on (concept_id=ancestor_concept_id)
JOIN `{{project_id}}.{{new_rdr}}.observation` on (descendant_concept_id=observation_concept_id)
WHERE concept_class_id='Module'
AND concept_name IN ('The Basics')
AND questionnaire_response_id IS NOT NULL)
''')
query = tpl.render(new_rdr=new_rdr, project_id=project_id)
execute(client, query)

# ## Participants must be 18 years of age or older to consent
#
# AOU participants are required to be 18+ years of age at the time of consent
# ([DC-1724](https://precisionmedicineinitiative.atlassian.net/browse/DC-1724)),
# based on the date associated with the [ExtraConsent_TodaysDate](https://athena.ohdsi.org/search-terms/terms/1585482)
# row. Any violations should be reported to the RDR team as these should have been filtered out by the RDR ETL process
# ([DA-2073](https://precisionmedicineinitiative.atlassian.net/browse/DA-2073)).

tpl = JINJA_ENV.from_string('''
SELECT *
FROM `{{project_id}}.{{new_rdr}}.observation`
JOIN `{{project_id}}.{{new_rdr}}.person` USING (person_id)
WHERE  (observation_source_concept_id=1585482 OR observation_concept_id=1585482)
AND {{PIPELINE_TABLES}}.calculate_age(observation_date, EXTRACT(DATE FROM birth_datetime)) < 18
''')
query = tpl.render(new_rdr=new_rdr,
                   project_id=project_id,
                   PIPELINE_TABLES=PIPELINE_TABLES)
execute(client, query)

# # Check for missing questionnaire_response_id

# Survey data in the RDR export should all have **questionnaire_response_id**
# except the pmi skip data backfilled by Curation cleaning rule.
# Any violations should be reported to the RDR team.
# [DC-1776](https://precisionmedicineinitiative.atlassian.net/browse/DC-1776).
# [DC-2254](https://precisionmedicineinitiative.atlassian.net/browse/DC-2254).

tpl = JINJA_ENV.from_string('''
SELECT  
    person_id, 
    STRING_AGG(observation_source_value) AS observation_source_value
FROM `{{project_id}}.{{new_rdr}}.observation`
WHERE observation_type_concept_id = 45905771 -- is a survey response --
AND NOT (observation_id >= 1000000000000 AND value_as_concept_id = 903096) -- exclude records from backfill pmi skip --
AND questionnaire_response_id IS NULL
GROUP BY 1
''')
query = tpl.render(new_rdr=new_rdr, project_id=project_id)
execute(client, query)

# # Check if concepts for operational use still exist in the data

# According to [this ticket](https://precisionmedicineinitiative.atlassian.net/browse/DC-1792),
# the RDR export should not contain some operational concepts that are irrelevant to researchers.
# Any violations should be reported to the RDR team.

tpl = JINJA_ENV.from_string("""
SELECT 
    observation_source_value,
    COUNT(1) AS n_row_violation
FROM `{{project_id}}.{{new_rdr}}.observation`
WHERE observation_source_value IN (
  SELECT observation_source_value FROM `{{project_id}}.operational_data.operational_ehr_consent`
)
GROUP BY 1
HAVING count(1) > 0
""")
query = tpl.render(new_rdr=new_rdr, project_id=project_id)
execute(client, query)

# # Check if Responses for question [46234786](https://athena.ohdsi.org/search-terms/terms/46234786)
# # are updated to 2000000010 - AoUDRC_ResponseRemoval from dates ranging 11/1/2021 – 11/9/2021

# According to [this ticket](https://precisionmedicineinitiative.atlassian.net/browse/DC-2118),
# the RDR export should not contain any responses other than 2000000010 - AoUDRC_ResponseRemoval for
# question - [46234786](https://athena.ohdsi.org/search-terms/terms/46234786) ranging from dates 11/1/2021 – 11/9/2021
# this check will give count of responses that does not meet this condition. Having ) count means this check is passed.

tpl = JINJA_ENV.from_string("""
SELECT
    value_source_concept_id, value_as_concept_id, count(*) as n_row_violation
FROM
 `{{project_id}}.{{new_rdr}}.observation`
WHERE
  observation_source_concept_id = 46234786
  AND (observation_date >= DATE('2021-11-01')
    AND observation_date <= DATE('2021-11-09'))
  AND (value_as_concept_id <> 2000000010
    OR value_source_concept_id <> 2000000010)
group by value_source_concept_id, value_as_concept_id
""")
query = tpl.render(new_rdr=new_rdr, project_id=project_id)
execute(client, query)

# # Check that the Question and Answer Concepts in the old_map_short_codes tables are not paired with 0-valued concept_identifiers

# According to this [ticket](https://precisionmedicineinitiative.atlassian.net/browse/DC-2488), Question and Answer concepts that are identified in the `old_map_short_codes` table should not be paired with 0-valued concept_identifiers after the RDR dataset is cleaned. These concept identifiers include the `observation_concept_id` and `observation_source_concept_id` fields.


def render_message(results_df,
                   success_msg=None,
                   failure_msg=None,
                   success_msg_args={},
                   failure_msg_args={}):
    """
    Renders a conditional success or failure message for a DQ check.

    results_df: Dataframe containing the results of the check.
    success_msg: A templated string to describe success.
    failure_msg: A templated string to describe failure.
    success_msg_args: A dictionary of args to pass to success_msg template.
    failure_msg_args: A dictionary of args to pass to failiure_msg template.

    """
    is_success = len(results_df) == 0
    status_msg = 'Success' if is_success else 'Failure'
    if is_success:
        display(
            HTML(f'''
                <h3>
                    Check Status: <span style="color: {'red' if not is_success else 'green'}">{status_msg}</span>
                </h3>
                <p>
                    {success_msg.format(**success_msg_args)}
                </p>
            '''))
    else:
        display(
            HTML(f'''
                <h3>
                    Check Status: <span style="color: {'red' if not is_success else 'green'}">{status_msg}</span>
                </h3>
                <p>
                    {failure_msg.format(**failure_msg_args)}
                </p>
            '''))
        display(df)


# ## Question Codes

# Check the question codes
tpl = JINJA_ENV.from_string("""
WITH question_codes AS (
  SELECT
    pmi_code
  FROM `{{project_id}}.{{sandbox_dataset}}.old_map_short_codes` 
  WHERE type = 'Question'
)
SELECT
  qc.pmi_code, o.observation_source_value, o.observation_concept_id, o.observation_source_concept_id, COUNT(*) invalid_id_count
FROM `{{project_id}}.{{dataset}}.observation` o
JOIN question_codes qc
  ON qc.pmi_code = o.observation_source_value
WHERE (o.observation_source_concept_id = 0
  OR o.observation_concept_id = 0)
GROUP BY qc.pmi_code, o.observation_source_value, o.observation_concept_id, o.observation_source_concept_id
ORDER BY invalid_id_count DESC
""")
query = tpl.render(project_id=project_id,
                   dataset=new_rdr,
                   sandbox_dataset=new_rdr_sandbox)
df = execute(client, query)

# +
success_msg = 'No 0-valued concept ids found.'
failure_msg = '''
    <b>{code_count}</b> question codes have 0-valued IDs. Report failure back to curation team.
    Bug likely due to failure in the <code>update_questions_answers_not_mapped_to_omop</code> cleaning rule.
'''

render_message(df,
               success_msg,
               failure_msg,
               failure_msg_args={'code_count': len(df)})
# -

# ## Answer Codes

# Check the answer codes
tpl = JINJA_ENV.from_string("""
WITH answer_codes AS (
  SELECT
    pmi_code
  FROM `{{project_id}}.{{sandbox_dataset}}.old_map_short_codes` 
  WHERE type = 'Answer'
)
SELECT
  ac.pmi_code, o.value_source_value, o.value_source_concept_id, o.value_as_concept_id, COUNT(*) invalid_id_count
FROM `{{project_id}}.{{dataset}}.observation` o
JOIN answer_codes ac
  ON ac.pmi_code = o.value_source_value
WHERE (o.value_source_concept_id = 0
  OR o.value_as_concept_id = 0)
GROUP BY ac.pmi_code, o.value_source_value, o.value_source_concept_id, o.value_as_concept_id
ORDER BY invalid_id_count DESC
""")
query = tpl.render(project_id=project_id,
                   dataset=new_rdr,
                   sandbox_dataset=new_rdr_sandbox)
df = execute(client, query)

# +
success_msg = 'No 0-valued concept ids found.'
failure_msg = '''
    <b>{code_count}</b> answer codes have 0-valued IDs. Report failure back to curation team.
    Bug likely due to failure in the <code>update_questions_answers_not_mapped_to_omop</code> cleaning rule.
'''

render_message(df,
               success_msg,
               failure_msg,
               failure_msg_args={'code_count': len(df)})
# -

# ### Question-Answer Codes Combo

# Check that mapped answer codes are paired with correctly mapped question codes.  If the question codes are zero valued, the question and answer pair will be dropped from the clean version of the CDR.
tpl = JINJA_ENV.from_string("""
WITH answer_codes AS (
  SELECT
    pmi_code
  FROM `{{project_id}}.{{sandbox_dataset}}.old_map_short_codes` 
  WHERE type = 'Answer'
)
SELECT
  ac.pmi_code, o.value_source_value, o.value_source_concept_id, o.value_as_concept_id,
  o.observation_source_value, o.observation_concept_id, o.observation_source_concept_id, COUNT(*) invalid_id_count
FROM `{{project_id}}.{{dataset}}.observation` o
JOIN answer_codes ac
  ON ac.pmi_code = o.value_source_value
WHERE (o.observation_source_concept_id = 0
  OR o.observation_concept_id = 0)
GROUP BY ac.pmi_code, o.value_source_value, o.value_source_concept_id, o.value_as_concept_id,
  o.observation_source_value, o.observation_concept_id, o.observation_source_concept_id
ORDER BY invalid_id_count DESC
""")
query = tpl.render(project_id=project_id,
                   dataset=new_rdr,
                   sandbox_dataset=new_rdr_sandbox)
df = execute(client, query)

# +
success_msg = 'No 0-valued concept ids found.'
failure_msg = '''
    <b>{code_count}</b> question codes have 0-valued IDs (<em>answer codes visible</em>). Report failure back to curation team.
    Bug likely due to failure in the <code>update_questions_answers_not_mapped_to_omop</code> cleaning rule.
'''

render_message(df,
               success_msg,
               failure_msg,
               failure_msg_args={'code_count': len(df)})
<<<<<<< HEAD

# -

# # COPE survey mapping

# There is a known issue that COPE survey questions all map to the module
# 1333342 (COPE survey with no version specified). This check is to confirm
# if this issue still exists in the vocabulary or not.
# If this issue is fixed, each COPE survey questions will have mapping to
# individual COPE survey modules and will no longer have mapping to 1333342.
# cope_question_concept_ids are collected using the SQL listed in DC-2641:
# [DC-2641](https://precisionmedicineinitiative.atlassian.net/browse/DC-2641).

cope_question_concept_ids = [
    596884, 596885, 596886, 596887, 596888, 702686, 713888, 715711, 715713,
    715714, 715719, 715720, 715721, 715722, 715723, 715724, 715725, 715726,
    903629, 903630, 903631, 903632, 903633, 903634, 903635, 903641, 903642,
    1310051, 1310052, 1310053, 1310054, 1310056, 1310058, 1310060, 1310062,
    1310065, 1310066, 1310067, 1310132, 1310133, 1310134, 1310135, 1310136,
    1310137, 1310138, 1310139, 1310140, 1310141, 1310142, 1310144, 1310145,
    1310146, 1310147, 1310148, 1332734, 1332735, 1332737, 1332738, 1332739,
    1332741, 1332742, 1332744, 1332745, 1332746, 1332747, 1332748, 1332749,
    1332750, 1332751, 1332752, 1332753, 1332754, 1332755, 1332756, 1332762,
    1332763, 1332767, 1332769, 1332792, 1332793, 1332794, 1332795, 1332796,
    1332797, 1332800, 1332801, 1332802, 1332803, 1332804, 1332805, 1332806,
    1332807, 1332808, 1332819, 1332820, 1332822, 1332824, 1332826, 1332828,
    1332829, 1332830, 1332831, 1332832, 1332833, 1332835, 1332843, 1332847,
    1332848, 1332849, 1332853, 1332854, 1332861, 1332862, 1332863, 1332866,
    1332867, 1332868, 1332869, 1332870, 1332871, 1332872, 1332874, 1332876,
    1332878, 1332880, 1332935, 1332937, 1332944, 1332998, 1333004, 1333011,
    1333012, 1333013, 1333014, 1333015, 1333016, 1333017, 1333018, 1333019,
    1333020, 1333021, 1333022, 1333023, 1333024, 1333102, 1333104, 1333105,
    1333118, 1333119, 1333120, 1333121, 1333156, 1333163, 1333164, 1333165,
    1333166, 1333167, 1333168, 1333182, 1333183, 1333184, 1333185, 1333186,
    1333187, 1333188, 1333189, 1333190, 1333191, 1333192, 1333193, 1333194,
    1333195, 1333200, 1333216, 1333221, 1333234, 1333235, 1333274, 1333275,
    1333276, 1333277, 1333278, 1333279, 1333280, 1333281, 1333285, 1333286,
    1333287, 1333288, 1333289, 1333291, 1333292, 1333293, 1333294, 1333295,
    1333296, 1333297, 1333298, 1333299, 1333300, 1333301, 1333303, 1333311,
    1333312, 1333313, 1333314, 1333324, 1333325, 1333326, 1333327, 1333328
]

tpl = JINJA_ENV.from_string("""
WITH question_topic_module AS (
  SELECT
      cr1.concept_id_1 AS question, 
      cr1.concept_id_2 AS topic, 
      cr2.concept_id_2 AS module
  FROM `{{projcet_id}}.{{dataset}}.concept_relationship` cr1
  JOIN `{{projcet_id}}.{{dataset}}.concept` c1 ON cr1.concept_id_2 = c1.concept_id
  JOIN `{{projcet_id}}.{{dataset}}.concept_relationship` cr2 ON c1.concept_id = cr2.concept_id_1
  JOIN `{{projcet_id}}.{{dataset}}.concept` c2 ON cr2.concept_id_2 = c2.concept_id
  WHERE cr1.concept_id_1 IN ({{cope_question_concept_ids}})
  AND c1.concept_class_id = 'Topic'
  AND c2.concept_class_id = 'Module'
)
SELECT DISTINCT question FROM question_topic_module
WHERE module = 1333342
""")
query = tpl.render(
    new_rdr=new_rdr,
    project_id=project_id,
    dataset=new_rdr,
    cope_question_concept_ids=", ".join(
        str(concept_id) for concept_id in cope_question_concept_ids))
df = execute(client, query)

# +
success_msg = '''
    The mapping issue is resolved. Double-check each concept is mapped to individual COPE module.
    Once we double-checked it, we can remove this QC from this notebook.
'''
failure_msg = '''
    The mapping issue still exists. There are <b>{code_count}</b> concepts for COPE questions
    that map to 1333342. Notify Odysseus that the issue still persists.
    For pipeline, we can use cope_survey_semantic_version_map to diffrentiate COPE module versions,
    so we can still move on. See DC-2641 for detail.
=======
# -

# ### RDR date cutoff check

# Check that survey dates are not beyond the RDR cutoff date, also check observation.
query = JINJA_ENV.from_string(f"""
SELECT
  'observation' AS TABLE,
  COUNT(*) AS rows_beyond_cutoff
FROM
  `{{project_id}}.{{new_rdr}}.observation`
WHERE
  observation_date > DATE('{{rdr_cutoff_date}}')
UNION ALL
SELECT
  'survey_conduct_start' AS TABLE,
  COUNT(*) AS rows_beyond_cutoff
FROM
  `{{project_id}}.{{new_rdr}}.survey_conduct`
WHERE
  survey_conduct_start_date > DATE('{{rdr_cutoff_date}}')
UNION ALL
SELECT
  'survey_conduct_end' AS TABLE,
  COUNT(*) AS rows_beyond_cutoff
FROM
  `{{project_id}}.{{new_rdr}}.survey_conduct`
WHERE
  survey_conduct_end_date > DATE('{{rdr_cutoff_date}}')
""")

df = execute(client, query)

# +
success_msg = 'No rows beyond cutoff date found.'
failure_msg = '''
    <b>{tables_with_rows_beyond_cutoff}</b> tables have rows that are beyond the cutoff date. 
    Report failure back to curation team.
    Bug likely due to failure in the <code>truncate_rdr_using_date</code> cleaning rule.
>>>>>>> 98b180f6
'''

render_message(df,
               success_msg,
               failure_msg,
<<<<<<< HEAD
               failure_msg_args={'code_count': len(df)})
# -
=======
               failure_msg_args={'tables_with_rows_beyond_cutoff': len(df)})
>>>>>>> 98b180f6
<|MERGE_RESOLUTION|>--- conflicted
+++ resolved
@@ -679,7 +679,7 @@
 # Any violations should be reported to the RDR team.
 
 tpl = JINJA_ENV.from_string("""
-SELECT 
+SELECT
     observation_source_value,
     COUNT(1) AS n_row_violation
 FROM `{{project_id}}.{{new_rdr}}.observation`
@@ -875,7 +875,6 @@
                success_msg,
                failure_msg,
                failure_msg_args={'code_count': len(df)})
-<<<<<<< HEAD
 
 # -
 
@@ -953,7 +952,7 @@
     that map to 1333342. Notify Odysseus that the issue still persists.
     For pipeline, we can use cope_survey_semantic_version_map to diffrentiate COPE module versions,
     so we can still move on. See DC-2641 for detail.
-=======
+'''
 # -
 
 # ### RDR date cutoff check
@@ -993,15 +992,10 @@
     <b>{tables_with_rows_beyond_cutoff}</b> tables have rows that are beyond the cutoff date. 
     Report failure back to curation team.
     Bug likely due to failure in the <code>truncate_rdr_using_date</code> cleaning rule.
->>>>>>> 98b180f6
 '''
 
 render_message(df,
                success_msg,
                failure_msg,
-<<<<<<< HEAD
-               failure_msg_args={'code_count': len(df)})
-# -
-=======
                failure_msg_args={'tables_with_rows_beyond_cutoff': len(df)})
->>>>>>> 98b180f6
+# -