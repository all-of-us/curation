--- conflicted
+++ resolved
@@ -21,10 +21,6 @@
     print(query)
 
     res = client.query(query).to_dataframe()
-<<<<<<< HEAD
-    pd.set_option('display.max_rows', res.shape[0] + 1)
-=======
     if max_rows:
         pd.set_option('display.max_rows', res.shape[0] + 1)
->>>>>>> 72d20567
     return res