"""
Combine data sets `unioned_ehr` and `rdr` to form another data set `combined_backup`

 * Create all the CDM tables in `combined_backup`

 * Load `person_id` of those who have consented to share EHR data in `combined_sandbox.ehr_consent`

 * Copy all `rdr.person` records to `combined_backup.person`

 * Load `combined_backup.visit_mapping(dst_visit_occurrence_id, src_dataset, src_visit_occurrence_id)`
   with UNION ALL of:
     1) all `rdr.visit_occurrence_id`s and
     2) `ehr.visit_occurrence_id`s that link to `combined_sandbox.ehr_consent`

 * Load tables `combined_backup.{visit_occurrence, condition_occurrence, procedure_occurrence}` etc. from UNION ALL
   of `ehr` and `rdr` records that link to `combined_backup.person`. Use `combined_backup.visit_mapping.dest_visit_occurrence_id`
   for records that have a (valid) `visit_occurrence_id`.

 * Load `combined_backup.aou_death` with UNION ALL of:
     1) all `rdr.aou_death`s and
     2) `unioned_ehr.aou_death`s that link to `combined_sandbox.ehr_consent`
 * Site masking for `aou_death` happens here, too. (Other tables are site masked by GenerateExtTables)

## Notes
Assumptions made:
 * The RDR dataset exists. It must be loaded from the GCS bucket where RDR dumps are placed (i.e. using
 `import_rdr_omop.sh`).

TODO
 * Load fact relationship records from RDR
   - measurement: concept_id 21
   - observation: concept_id 27
 * Load `combined.<hpo>_observation` with records derived from values in `ehr.<hpo>_person`
 * Communicate to data steward EHR records not matched with RDR
"""

# Python Imports
import logging
from argparse import ArgumentParser
from datetime import datetime

# Third party imports
from google.cloud.exceptions import GoogleCloudError, NotFound
from google.cloud import bigquery

# Project imports
from common import (AOU_DEATH, CDR_SCOPES, FACT_RELATIONSHIP,
                    MEASUREMENT_DOMAIN_CONCEPT_ID,
                    OBSERVATION_DOMAIN_CONCEPT_ID, PERSON, PIPELINE_TABLES,
                    RDR_ID_CONSTANT, SITE_MASKING_TABLE_ID, SURVEY_CONDUCT,
<<<<<<< HEAD
                    VISIT_DETAIL, EHR_CONSENT_VALIDATION)
=======
                    EHR_CONSENT_VALIDATION, VISIT_DETAIL)
>>>>>>> 611bda00
from resources import (fields_for, get_git_tag, has_person_id,
                       mapping_table_for, CDM_TABLES)
from utils import auth, pipeline_logging
from gcloud.bq import BigQueryClient
from constants.bq_utils import WRITE_APPEND, WRITE_TRUNCATE
from constants.tools import create_combined_backup_dataset as combine_consts
from tools import add_cdr_metadata
from tools.create_combined_dataset import create_dataset

LOGGER = logging.getLogger(__name__)


def assert_tables_in(client: BigQueryClient, dataset_id: str):
    """
    Raise assertion error if any CDM tables missing from a dataset

    :param client: a BigQueryClient
    :param dataset_id: dataset to check for tables in
    """
    tables = client.list_tables(dataset_id)
    table_ids = set([table.table_id for table in tables])
    LOGGER.info(f'Confirming dataset, {dataset_id}, has tables: {table_ids}')
    for table in combine_consts.TABLES_TO_PROCESS:
        if 'unioned' in dataset_id and table == EHR_CONSENT_VALIDATION:
            continue
        if table not in table_ids:
            raise RuntimeError(
                f'Dataset {dataset_id} is missing table {table}. Aborting.')


def assert_ehr_and_rdr_tables(client: BigQueryClient,
                              unioned_ehr_dataset_id: str, rdr_dataset_id: str):
    """
    Raise assertion error if any CDM tables missing from EHR or RDR dataset

    :param client: a BigQueryClient
    :param unioned_ehr_dataset_id: Identifies unioned_ehr dataset name
    :param rdr_dataset_id: Identifies the rdr dataset name

    :return: None
    """
    assert_tables_in(client, unioned_ehr_dataset_id)
    assert_tables_in(client, rdr_dataset_id)


def create_cdm_tables(client: BigQueryClient, combined_backup: str):
    """
    Create all CDM tables
    NOTE AOU_DEATH is not included.

    :param client: BigQueryClient
    :param combined_backup: Combined backup dataset name
    :return: None

    Note: Recreates any existing tables
    """
    for table in CDM_TABLES:
        LOGGER.info(f'Creating table {combined_backup}.{table}...')
        schema_list = client.get_table_schema(table_name=table)
        dest_table = f'{client.project}.{combined_backup}.{table}'
        dest_table = bigquery.Table(dest_table, schema=schema_list)
        table = client.create_table(dest_table)  # Make an API request.
        LOGGER.info(f"Created table: `{table.table_id}`")


def query(client: BigQueryClient,
          q: str,
          dst_dataset_id: str = None,
          dst_table_id: str = None,
          write_disposition: str = None):
    """
    Run query and block until job is done

    :param client: a BigQueryClient
    :param q: SQL statement
    :param dst_dataset_id: if set, output is saved in a dataset with the specified id
    :param dst_table_id: if set, output is saved in a table with the specified id
    :param write_disposition: WRITE_TRUNCATE, WRITE_EMPTY, or WRITE_APPEND (default, to preserve schema)
    """
    job_config = bigquery.job.QueryJobConfig()
    if dst_table_id and dst_dataset_id:
        job_config.destination = f'{client.project}.{dst_dataset_id}.{dst_table_id}'
        job_config.write_disposition = write_disposition

    prefix = f'cb_{dst_table_id if dst_table_id else ""}_{datetime.now().strftime("%m%d%H%M%S")}_'
    query_job = client.query(q, job_config, job_id_prefix=prefix)
    result = query_job.result()
    LOGGER.info(f"Query with prefix: `{prefix}` has completed")

    if hasattr(result, 'errors') and result.errors:
        LOGGER.error(f"Error running job {result.job_id}: {result.errors}")
        raise GoogleCloudError(
            f"Error running job {result.job_id}: {result.errors}")


def ehr_consent(client: BigQueryClient, rdr_dataset_id: str,
                combined_sandbox: str):
    """
    Create and load ehr consent table in combined dataset

    :param client: a BigQueryClient
    :param rdr_dataset_id: Identifies the name of rdr dataset
    :param combined_sandbox: Identifies the name of combined sandbox dataset

    :return: None
    """
    q = combine_consts.EHR_CONSENT_QUERY.render(
        dataset_id=rdr_dataset_id,
        source_value_ehr_consent=combine_consts.SOURCE_VALUE_EHR_CONSENT,
        concept_id_consent_permission_yes=combine_consts.
        CONCEPT_ID_CONSENT_PERMISSION_YES)
    fq_table_name = f'{client.project}.{combined_sandbox}.{combine_consts.EHR_CONSENT_TABLE_ID}'
    table = bigquery.Table(fq_table_name)
    table = client.create_table(table, exists_ok=True)
    LOGGER.info(
        f'Query for {combined_sandbox}.{combine_consts.EHR_CONSENT_TABLE_ID} is {q}'
    )
    query(client,
          q,
          dst_dataset_id=combined_sandbox,
          dst_table_id=combine_consts.EHR_CONSENT_TABLE_ID,
          write_disposition=WRITE_APPEND)


def mapping_query(domain_table: str, rdr_dataset: str, unioned_ehr_dataset: str,
                  combined_sandbox: str):
    """
    Returns query used to get mapping of all records from RDR combined with EHR records of consented participants

    :param domain_table: one of the domain tables (e.g. 'visit_occurrence', 'condition_occurrence')
    :param rdr_dataset: rdr dataset identifier
    :param unioned_ehr_dataset: unioned_ehr dataset identifier
    :param combined_sandbox: combined_sandbox dataset identifier
    :return:
    """
    return combine_consts.MAPPING_QUERY.render(
        rdr_dataset_id=rdr_dataset,
        ehr_dataset_id=unioned_ehr_dataset,
        combined_sandbox_dataset_id=combined_sandbox,
        domain_table=domain_table,
        mapping_constant=RDR_ID_CONSTANT,
        person_id_flag=has_person_id(domain_table),
        ehr_consent_table_id=combine_consts.EHR_CONSENT_TABLE_ID)


def generate_combined_mapping_tables(client: BigQueryClient, domain_table: str,
                                     rdr_dataset: str, unioned_ehr_dataset: str,
                                     combined_backup: str,
                                     combined_sandbox: str):
    """
    Create and load a mapping of all records from RDR combined with EHR records of consented participants

    :param client: Bigquery client
    :param domain_table: cdm table
    :param rdr_dataset: rdr dataset identifier
    :param unioned_ehr_dataset: unioned_ehr dataset identifier
    :param combined_backup: combined_backup dataset identifier
    :param combined_sandbox: combined_sandbox dataset identifier
    :return:
    """
    if domain_table in combine_consts.DOMAIN_TABLES + [SURVEY_CONDUCT, PERSON]:
        q = mapping_query(domain_table, rdr_dataset, unioned_ehr_dataset,
                          combined_sandbox)
        mapping_table = mapping_table_for(domain_table)
        LOGGER.info(f'Query for {combined_backup}.{mapping_table} is {q}')
        fq_mapping_table = f'{client.project}.{combined_backup}.{mapping_table}'
        schema = fields_for(mapping_table)
        table = bigquery.Table(fq_mapping_table, schema=schema)
        table = client.create_table(table, exists_ok=True)
        query(client, q, combined_backup, mapping_table, WRITE_APPEND)
    else:
        LOGGER.info(
            f'Excluding table {domain_table} from mapping query because it does not exist'
        )


def join_expression_generator(domain_table, combined_backup):
    """
    adds table aliases as references to columns and generates join expression

    :param domain_table: Name of the cdm table
    :param combined_backup: name of the dataset where the tables are present
    :return: returns cols and join expression strings.
    """
    field_names = [field['name'] for field in fields_for(domain_table)]
    fields_to_join = []
    primary_key = []
    join_expression = []
    col_exprs = []
    cols = ''
    for field_name in field_names:
        if field_name == f'{domain_table}_id' and field_name != 'person_id':
            primary_key.append(field_name)

        elif field_name in combine_consts.FOREIGN_KEYS_FIELDS:
            fields_to_join.append(field_name)

        if field_name in fields_to_join:
            col_expr = f'{field_name[:3] + "_" + field_name[-7:-3] if "_" in field_name else field_name[:3]}.' \
                       + field_name

        elif field_name in primary_key:
            col_expr = 'm.' + field_name

        else:
            col_expr = field_name
        col_exprs.append(col_expr)
        cols = ', '.join(col_exprs)

    for key in combine_consts.FOREIGN_KEYS_FIELDS:
        if key in fields_to_join:
            if domain_table == PERSON:
                table_alias = mapping_table_for(f'{key[:-3]}')
                join_expression.append(
                    combine_consts.LEFT_JOIN_PERSON.render(
                        dataset_id=combined_backup,
                        prefix=
                        f'{key[:3] + "_" + key[-7:-3] if "_" in key else key[:3]}',
                        field=key,
                        table=table_alias))

            elif domain_table == VISIT_DETAIL and key == combine_consts.VISIT_OCCURRENCE_ID:
                table_alias = mapping_table_for(f'{key[:-3]}')
                join_expression.append(
                    combine_consts.JOIN_VISIT.render(
                        dataset_id=combined_backup,
                        prefix=
                        f'{key[:3] + "_" + key[-7:-3] if "_" in key else key[:3]}',
                        field=key,
                        table=table_alias))

            else:
                table_alias = mapping_table_for(f'{key[:-3]}')
                join_expression.append(
                    combine_consts.LEFT_JOIN.render(
                        dataset_id=combined_backup,
                        prefix=
                        f'{key[:3] + "_" + key[-7:-3] if "_" in key else key[:3]}',
                        field=key,
                        table=table_alias))
    full_join_expression = " ".join(join_expression)
    return cols, full_join_expression


def load_query(domain_table: str, rdr_dataset: str, unioned_ehr_dataset: str,
               combined_backup: str):
    """
    Returns query used to load a domain table

    :param domain_table: one of the domain tables (e.g. 'visit_occurrence', 'condition_occurrence')
    :param rdr_dataset: identifies RDR dataset name
    :param unioned_ehr_dataset: identifies unioned ehr dataset name
    :param combined_backup: identifies combined backup dataset name
    :return:
    """
    mapping_table = mapping_table_for(domain_table)
    cols, join_expression = join_expression_generator(domain_table,
                                                      combined_backup)

    return combine_consts.LOAD_QUERY.render(
        cols=cols,
        domain_table=domain_table,
        rdr_dataset_id=rdr_dataset,
        ehr_dataset_id=unioned_ehr_dataset,
        mapping_table=mapping_table,
        join_expr=join_expression,
        combined_backup_dataset_id=combined_backup)


def load(client: BigQueryClient, domain_table: str, rdr_dataset: str,
         unioned_ehr_dataset: str, combined_backup: str):
    """
    Load a domain table

    :param client: a BigQuery client object
    :param domain_table: one of the domain tables (e.g. 'visit_occurrence', 'condition_occurrence')
    :param rdr_dataset: identifies RDR dataset name
    :param unioned_ehr_dataset: identifies unioned ehr dataset name
    :param combined_backup: identifies combined dataset name
    """
    q = load_query(domain_table, rdr_dataset, unioned_ehr_dataset,
                   combined_backup)
    LOGGER.info(f'Query for {combined_backup}.{domain_table} is {q}')
    query(client, q, combined_backup, domain_table, WRITE_APPEND)


def load_fact_relationship(client: BigQueryClient, rdr_dataset: str,
                           unioned_ehr_dataset: str, combined_backup: str):
    """
    Load fact_relationship table

    :param client: a BigQuery client object
    :param rdr_dataset: Identifies the rdr dataset name
    :param unioned_ehr_dataset: Identifies unioned_ehr dataset name
    :param combined_backup: Identifies combined backup dataset name

    :return: None
    """
    q = combine_consts.FACT_RELATIONSHIP_QUERY.render(
        rdr_dataset_id=rdr_dataset,
        combined_backup_dataset_id=combined_backup,
        mapping_measurement=mapping_table_for('measurement'),
        ehr_dataset=unioned_ehr_dataset,
        mapping_observation=mapping_table_for('observation'),
        measurement_domain_concept_id=MEASUREMENT_DOMAIN_CONCEPT_ID,
        observation_domain_concept_id=OBSERVATION_DOMAIN_CONCEPT_ID)
    LOGGER.info(f'Query for {combined_backup}.{FACT_RELATIONSHIP} is {q}')
    query(client, q, combined_backup, FACT_RELATIONSHIP, WRITE_APPEND)


def person_query(table_name: str, combined_backup: str):
    """
    Maps location and care_Site id in person table

    :return: query
    """
    columns, join_expression = join_expression_generator(
        table_name, combined_backup)
    return combine_consts.MAPPED_PERSON_QUERY.render(cols=columns,
                                                     dataset=combined_backup,
                                                     table=table_name,
                                                     join_expr=join_expression)


def load_mapped_person(client: BigQueryClient, combined_backup: str):
    q = person_query(PERSON, combined_backup)
    LOGGER.info(f'Query for {combined_backup}.{PERSON} table is {q}')
    query(client, q, combined_backup, PERSON, write_disposition=WRITE_TRUNCATE)


def create_load_aou_death(client, project_id, combined_backup, combined_sandbox,
                          rdr_dataset, unioned_ehr_dataset) -> None:
    """Create and load AOU_DEATH table.
    NOTE: `primary_death_record` is all `False` at this point. The CR
        `CalculatePrimaryDeathRecord` updates the table at the end of the
        Combined data tier creation.
    NOTE: Site masking for `aou_death` happens here, too. 
        (Other tables are site masked by GenerateExtTables)
    :param client: a BigQuery client object
    :param project_id: project containing the datasets
    :param combined_backup: identifies combined dataset name
    :param combined_sandbox: combined_sandbox dataset identifier
    :param rdr_dataset: identifies RDR dataset name
    :param unioned_ehr_dataset: identifies unioned ehr dataset name
    """
    try:
        client.get_table(
            f'{project_id}.{combined_sandbox}.{SITE_MASKING_TABLE_ID}')
    except NotFound:
        job = client.copy_table(
            f'{project_id}.{PIPELINE_TABLES}.{SITE_MASKING_TABLE_ID}',
            f'{project_id}.{combined_sandbox}.{SITE_MASKING_TABLE_ID}')
        job.result()
        LOGGER.info(f'Copied {PIPELINE_TABLES}.{SITE_MASKING_TABLE_ID} to '
                    f'{combined_sandbox}.{SITE_MASKING_TABLE_ID}')

    _ = client.create_tables(
        [f'{client.project}.{combined_backup}.{AOU_DEATH}'])

    query = combine_consts.LOAD_AOU_DEATH.render(
        project=project_id,
        combined_backup=combined_backup,
        combined_sandbox=combined_sandbox,
        rdr_dataset=rdr_dataset,
        unioned_ehr_dataset=unioned_ehr_dataset,
        aou_death=AOU_DEATH,
        ehr_consent=combine_consts.EHR_CONSENT_TABLE_ID,
        site_masking=SITE_MASKING_TABLE_ID)
    job = client.query(query)
    _ = job.result()


def parse_combined_args(raw_args=None):
    parser = ArgumentParser(
        description='Arguments pertaining to an combined dataset generation')

    parser.add_argument('--run_as',
                        action='store',
                        dest='run_as_email',
                        help='Service account email address to impersonate',
                        required=True)
    parser.add_argument(
        '--project_id',
        action='store',
        dest='project_id',
        help='Curation project to create a combined_dataset in.',
        required=True)
    parser.add_argument(
        '--release_tag',
        action='store',
        dest='release_tag',
        help='Release tag for naming and labeling the cleaned dataset with.',
        required=True)
    parser.add_argument(
        '--rdr_dataset',
        action='store',
        dest='rdr_dataset',
        help='rdr dataset dataset used to generate combined dataset',
        required=True)
    parser.add_argument(
        '--unioned_ehr_dataset',
        action='store',
        dest='unioned_ehr_dataset',
        help='unioned_ehr dataset dataset used to generate combined dataset',
        required=True)
    parser.add_argument(
        '--vocab_dataset',
        action='store',
        dest='vocab_dataset',
        help='Vocabulary dataset used by RDR to create this data dump.',
        required=True)
    parser.add_argument('--ehr_cutoff_date',
                        action='store',
                        dest='ehr_cutoff_date',
                        required=True,
                        help='date to truncate the combined data to')
    parser.add_argument('--rdr_export_date',
                        action='store',
                        dest='rdr_export_date',
                        required=True,
                        help='date rdr etl was run and submitted data to us.')
    parser.add_argument('-l',
                        '--console_log',
                        dest='console_log',
                        action='store_true',
                        required=False,
                        help='Log to the console as well as to a file.')

    return parser.parse_args(raw_args)


def main(raw_args=None):
    args = parse_combined_args(raw_args)
    pipeline_logging.configure(level=logging.INFO,
                               add_console_handler=args.console_log)

    impersonation_creds = auth.get_impersonation_credentials(
        args.run_as_email, CDR_SCOPES)

    client = BigQueryClient(args.project_id, credentials=impersonation_creds)

    combined_backup = create_dataset(client, args.release_tag, 'backup')

    LOGGER.info('Creating destination CDM tables...')
    create_cdm_tables(client, combined_backup)

    LOGGER.info(
        f'Copying vocabulary tables from {args.vocab_dataset} to {combined_backup}'
    )
    client.copy_dataset(args.vocab_dataset, combined_backup)
    LOGGER.info(
        f'Finished Copying vocabulary tables from {args.vocab_dataset} to {combined_backup}'
    )

    LOGGER.info('EHR + RDR combine started')
    LOGGER.info('Verifying all CDM tables in EHR and RDR datasets...')
    assert_ehr_and_rdr_tables(client, args.unioned_ehr_dataset,
                              args.rdr_dataset)

    combined_sandbox = create_dataset(client, args.release_tag, 'sandbox')
    ehr_consent(client, args.rdr_dataset, combined_sandbox)

    for table in combine_consts.RDR_TABLES_TO_COPY:
        LOGGER.info(f'Copying {table} table from RDR...')
        client.copy_table(f'{client.project}.{args.rdr_dataset}.{table}',
                          f'{client.project}.{combined_backup}.{table}')

    LOGGER.info('Generating combined mapping tables ...')
    for domain_table in combine_consts.DOMAIN_TABLES + [SURVEY_CONDUCT]:
        LOGGER.info(f'Mapping {domain_table}...')
        generate_combined_mapping_tables(client, domain_table, args.rdr_dataset,
                                         args.unioned_ehr_dataset,
                                         combined_backup, combined_sandbox)

    LOGGER.info('Loading Domain tables ...')
    for domain_table in combine_consts.DOMAIN_TABLES:
        LOGGER.info(f'Loading {domain_table}...')
        load(client, domain_table, args.rdr_dataset, args.unioned_ehr_dataset,
             combined_backup)

    LOGGER.info('Loading fact_relationship...')
    load_fact_relationship(client, args.rdr_dataset, args.unioned_ehr_dataset,
                           combined_backup)
    LOGGER.info('Loading foreign key Mapped Person table...')
    load_mapped_person(client, combined_backup)

    logging.info(f'Creating and loading {AOU_DEATH}...')
    create_load_aou_death(client, args.project_id, combined_backup,
                          combined_sandbox, args.rdr_dataset,
                          args.unioned_ehr_dataset)
    logging.info(f'Completed {AOU_DEATH} load.')

    LOGGER.info(f'Adding _cdr_metadata table to {combined_backup}')
    add_cdr_metadata.main([
        '--component', add_cdr_metadata.CREATE, '--project_id', client.project,
        '--target_dataset', combined_backup
    ])
    today = datetime.now().strftime('%Y-%m-%d')
    add_cdr_metadata.main([
        '--component', add_cdr_metadata.INSERT, '--project_id', client.project,
        '--target_dataset', combined_backup, '--etl_version',
        get_git_tag(), '--ehr_source', args.unioned_ehr_dataset,
        '--ehr_cutoff_date', args.ehr_cutoff_date, '--rdr_source',
        args.rdr_dataset, '--cdr_generation_date', today,
        '--vocabulary_version', args.vocab_dataset, '--rdr_export_date',
        args.rdr_export_date
    ],
                          bq_client=client)
    LOGGER.info('EHR + RDR combine completed')


if __name__ == '__main__':
    main()<|MERGE_RESOLUTION|>--- conflicted
+++ resolved
@@ -48,11 +48,8 @@
                     MEASUREMENT_DOMAIN_CONCEPT_ID,
                     OBSERVATION_DOMAIN_CONCEPT_ID, PERSON, PIPELINE_TABLES,
                     RDR_ID_CONSTANT, SITE_MASKING_TABLE_ID, SURVEY_CONDUCT,
-<<<<<<< HEAD
                     VISIT_DETAIL, EHR_CONSENT_VALIDATION)
-=======
-                    EHR_CONSENT_VALIDATION, VISIT_DETAIL)
->>>>>>> 611bda00
+
 from resources import (fields_for, get_git_tag, has_person_id,
                        mapping_table_for, CDM_TABLES)
 from utils import auth, pipeline_logging
