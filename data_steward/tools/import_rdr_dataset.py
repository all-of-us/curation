#!/usr/bin/env bash

# Imports RDR ETL results into a dataset in BigQuery.
# Assumes you have already activated a service account that is able to
# access the dataset in BigQuery.

# Python imports
from argparse import ArgumentParser
<<<<<<< HEAD
=======
from datetime import datetime
from typing import List, Dict
>>>>>>> 8f57d02b
import logging

# Third party imports
from google.cloud import bigquery
from google.api_core.exceptions import NotFound

# Project imports
from utils import auth, pipeline_logging
from gcloud.bq import BigQueryClient
<<<<<<< HEAD
from common import CDR_SCOPES, JINJA_ENV
from resources import replace_special_characters_for_labels, validate_date_string, rdr_src_id_schemas, cdm_schemas
=======
from common import CDR_SCOPES, AOU_DEATH, DEATH
from resources import (replace_special_characters_for_labels,
                       validate_date_string, rdr_src_id_schemas, cdm_schemas,
                       fields_for)
>>>>>>> 8f57d02b
from tools.snapshot_by_query import BIGQUERY_DATA_TYPES
from tools.import_rdr_omop import copy_vocab_tables

LOGGER = logging.getLogger(__name__)

tpl = JINJA_ENV.from_string("""
SELECT
{% for item in schema_list %}
CAST({{ item.name }} AS {{ BIGQUERY_DATA_TYPES[item.field_type.lower()]}}) AS {{ item.name }}{% if not loop.last %},
{% else %}

{% endif %}
{% endfor %}
FROM `{{source_table_id}}`""")


def parse_rdr_args(raw_args=None):
    parser = ArgumentParser(
        description='Arguments pertaining to an RDR raw load')

    parser.add_argument('--rdr_project',
                        action='store',
                        dest='rdr_project_id',
                        help='RDR project to load RDR data from.',
                        required=True)
    parser.add_argument('--rdr_dataset',
                        action='store',
                        dest='rdr_dataset',
                        help='rdr source dataset name.',
                        required=True)
    parser.add_argument('--run_as',
                        action='store',
                        dest='run_as_email',
                        help='Service account email address to impersonate',
                        required=True)
    parser.add_argument('--export_date',
                        action='store',
                        type=validate_date_string,
                        dest='export_date',
                        help='Date the RDR dump was exported to curation.',
                        required=True)
    parser.add_argument('--curation_project',
                        action='store',
                        dest='curation_project_id',
                        help='Curation project to load the RDR data into.',
                        required=True)
    parser.add_argument(
        '--vocab_dataset',
        action='store',
        dest='vocabulary',
        help='Vocabulary dataset used by RDR to create this data dump.',
        required=True)
    parser.add_argument('-l',
                        '--console_log',
                        dest='console_log',
                        action='store_true',
                        required=False,
                        help='Log to the console as well as to a file.')

    return parser.parse_args(raw_args)


def get_destination_schemas() -> Dict[str, List[Dict[str, str]]]:
    """
    Returns the dict that has the schema of destination tables.
    Key features:
        (1) CDM tables and RDR tables are the keys of the dict,
        (2) DEATH is excluded, AOU_DEATH is included, and
        (3) rdr_xyz schema is used where possible.
    """
    schema_dict = cdm_schemas()
    schema_dict.update(rdr_src_id_schemas())

    # Use aou_death instead of death for destination
    schema_dict[AOU_DEATH] = fields_for(AOU_DEATH)
    del schema_dict[DEATH]

    return schema_dict


def create_rdr_tables(client, destination_dataset, rdr_project,
                      rdr_source_dataset):
    """
    Create tables from the data in the RDR dataset.

    Uses the client to load data directly from the dataset into
    a table.
    
    NOTE: Death records are loaded to AOU_DEATH table. We do not
    create DEATH table here because RDR's death records contain
    NULL death_date records, which violates CDM's DEATH definition.
    We assign `aou_death_id` using UUID on the fly. 
    `primary_death_record` is set to FALSE here. The CR CalculatePrimaryDeathRecord
    will update it to the right values later in the RDR data stage.

    :param client: a BigQueryClient
    :param destination_dataset: the existing local dataset to load file data into
    :param rdr_project: the source rdr project containing the data
    :param rdr_source_dataset: the source rdr dataset containing the data
    """
    schema_dict = get_destination_schemas()

    for table, schema in schema_dict.items():

        destination_table_id = f'{client.project}.{destination_dataset}.{table}'
        if table == AOU_DEATH:
            source_table_id = f'{rdr_project}.{rdr_source_dataset}.{DEATH}'
        else:
            source_table_id = f'{rdr_project}.{rdr_source_dataset}.{table}'

        # rdr consent table is ingested as consent_validation
        if table == 'consent_validation':
            consent_table = 'consent'
            source_table_id = f'{rdr_project}.{rdr_source_dataset}.{consent_table}'

        schema_list = client.get_table_schema(table, schema)
        destination_table = bigquery.Table(destination_table_id,
                                           schema=schema_list)

        for schema_item in schema_list:
            if 'person_id' in schema_item.name and table.lower(
            ) != 'pid_rid_mapping':
                destination_table.clustering_fields = 'person_id'
                destination_table.time_partitioning = bigquery.table.TimePartitioning(
                    type_='DAY')

        LOGGER.info(
            f'Loading `{source_table_id}` into `{destination_table_id}`')

        try:
            LOGGER.info(f'Get table `{source_table_id}` in RDR')
            client.get_table(source_table_id)

            LOGGER.info(f'Creating empty CDM table, `{table}`')
            destination_table = client.create_table(
                destination_table)  # Make an API request.

            LOGGER.info(
                f'Copying source table `{source_table_id}` to destination table `{destination_table_id}`'
            )

<<<<<<< HEAD
=======
            sc_list = []
            for item in schema_list:
                if item.name == 'aou_death_id':
                    field = 'GENERATE_UUID() AS aou_death_id'
                elif item.name == 'primary_death_record':
                    field = 'FALSE AS primary_death_record'
                else:
                    field = f'CAST({item.name} AS {BIGQUERY_DATA_TYPES[item.field_type.lower()]}) AS {item.name}'
                sc_list.append(field)

            fields_name_str = ',\n'.join(sc_list)

>>>>>>> 8f57d02b
            # copy contents from source dataset to destination dataset
            sql = tpl.render(schema_list=schema_list,
                             BIGQUERY_DATA_TYPES=BIGQUERY_DATA_TYPES,
                             source_table_id=source_table_id)

            job_config = bigquery.job.QueryJobConfig(
                write_disposition=bigquery.job.WriteDisposition.WRITE_EMPTY,
                priority=bigquery.job.QueryPriority.BATCH,
                destination=destination_table,
                labels={
                    'table_name':
                        table.lower(),
                    'copy_from':
                        replace_special_characters_for_labels(source_table_id),
                    'copy_to':
                        replace_special_characters_for_labels(
                            destination_table_id)
                })
            job_id = (f'schemaed_copy_{table}_'
                      f'{datetime.now().strftime("%Y%m%d_%H%M%S")}')
            job = client.query(sql, job_config=job_config, job_id=job_id)
            job.result()  # Wait for the job to complete.
        except NotFound:
            LOGGER.info(
                f'{table} not provided by RDR team.  Creating empty table '
                f'in dataset: `{destination_dataset}`')

            LOGGER.info(f'Creating empty CDM table, `{table}`')
            destination_table = client.create_table(destination_table)
            LOGGER.info(f'Created empty table `{destination_table.table_id}`')
        else:
            destination_table = client.get_table(
                destination_table_id)  # Make an API request.
        LOGGER.info(f'Loaded {destination_table.num_rows} rows into '
                    f'`{destination_table.table_id}`.')

    LOGGER.info(
        f"Finished RDR table LOAD from dataset {rdr_project}.{rdr_source_dataset}"
    )


def main(raw_args=None):
    """
    Run a full RDR import.

    Assumes you are passing arguments either via command line or a
    list.
    """
    args = parse_rdr_args(raw_args)

    pipeline_logging.configure(level=logging.INFO,
                               add_console_handler=args.console_log)

    description = f'RDR DUMP loaded from {args.rdr_project_id}.{args.rdr_dataset} dated {args.export_date}'
    export_date = args.export_date.replace('-', '')
    new_dataset_name = f'rdr{export_date}'

    # get credentials and create client
    impersonation_creds = auth.get_impersonation_credentials(
        args.run_as_email, CDR_SCOPES)

    bq_client = BigQueryClient(args.curation_project_id,
                               credentials=impersonation_creds)

    dataset_object = bq_client.define_dataset(new_dataset_name, description,
                                              {'export_date': args.export_date})
    bq_client.create_dataset(dataset_object)

    create_rdr_tables(bq_client, new_dataset_name, args.rdr_project_id,
                      args.rdr_dataset)
    copy_vocab_tables(bq_client, new_dataset_name, args.vocabulary)


if __name__ == '__main__':
    main()<|MERGE_RESOLUTION|>--- conflicted
+++ resolved
@@ -5,12 +5,8 @@
 # access the dataset in BigQuery.
 
 # Python imports
-from argparse import ArgumentParser
-<<<<<<< HEAD
-=======
 from datetime import datetime
 from typing import List, Dict
->>>>>>> 8f57d02b
 import logging
 
 # Third party imports
@@ -20,15 +16,10 @@
 # Project imports
 from utils import auth, pipeline_logging
 from gcloud.bq import BigQueryClient
-<<<<<<< HEAD
-from common import CDR_SCOPES, JINJA_ENV
-from resources import replace_special_characters_for_labels, validate_date_string, rdr_src_id_schemas, cdm_schemas
-=======
 from common import CDR_SCOPES, AOU_DEATH, DEATH
 from resources import (replace_special_characters_for_labels,
                        validate_date_string, rdr_src_id_schemas, cdm_schemas,
                        fields_for)
->>>>>>> 8f57d02b
 from tools.snapshot_by_query import BIGQUERY_DATA_TYPES
 from tools.import_rdr_omop import copy_vocab_tables
 
@@ -170,8 +161,6 @@
                 f'Copying source table `{source_table_id}` to destination table `{destination_table_id}`'
             )
 
-<<<<<<< HEAD
-=======
             sc_list = []
             for item in schema_list:
                 if item.name == 'aou_death_id':
@@ -184,7 +173,6 @@
 
             fields_name_str = ',\n'.join(sc_list)
 
->>>>>>> 8f57d02b
             # copy contents from source dataset to destination dataset
             sql = tpl.render(schema_list=schema_list,
                              BIGQUERY_DATA_TYPES=BIGQUERY_DATA_TYPES,
