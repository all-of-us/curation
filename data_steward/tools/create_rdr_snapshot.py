--- conflicted
+++ resolved
@@ -126,16 +126,11 @@
             f'{bq_client.project}.{datasets.get("staging")}')
     ]
     skip_tables = [
-<<<<<<< HEAD
         DEATH, COPE_SURVEY_MAP, PID_RID_MAPPING,
         QUESTIONNAIRE_RESPONSE_ADDITIONAL_INFO,
         'consent_validation', 'wear_consent'
     ] + common.VOCABULARY_TABLES
-=======
-        AOU_DEATH, COPE_SURVEY_MAP, PID_RID_MAPPING,
-        QUESTIONNAIRE_RESPONSE_ADDITIONAL_INFO
-    ]
->>>>>>> b78bf728
+
     for domain_table in domain_tables:
         if domain_table in skip_tables:
             continue
