--- conflicted
+++ resolved
@@ -18,11 +18,7 @@
 from utils import auth, pipeline_logging
 from common import (AOU_DEATH, CDR_SCOPES, DEATH, METADATA, PID_RID_MAPPING,
                     QUESTIONNAIRE_RESPONSE_ADDITIONAL_INFO, FACT_RELATIONSHIP,
-<<<<<<< HEAD
-                    COPE_SURVEY_MAP, VOCABULARY_TABLES)
-=======
-                    COPE_SURVEY_MAP, BIGQUERY_DATASET_ID)
->>>>>>> 0a75978e
+                    COPE_SURVEY_MAP, VOCABULARY_TABLES, BIGQUERY_DATASET_ID)
 from utils import auth
 from utils import pipeline_logging
 from common import CDR_SCOPES, FACT_RELATIONSHIP, METADATA, DEATH
