--- conflicted
+++ resolved
@@ -195,15 +195,12 @@
     (CleanMappingExtTables,)
 ]
 
-<<<<<<< HEAD
-CONTROLLED_TIER_DEID_CLEANING_CLASSES = [(NullPersonBirthdate,),
-                                         (TableSuppression,)]
-=======
+
 CONTROLLED_TIER_DEID_CLEANING_CLASSES = [
     (QRIDtoRID,),  # Should run before any row suppression rules
-    (NullPersonBirthdate,)
-]
->>>>>>> ad1c827c
+    (NullPersonBirthdate,),
+    (TableSuppression,)
+]
 
 CONTROLLED_TIER_DEID_BASE_CLEANING_CLASSES = []
 
