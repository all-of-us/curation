"""
A module to serve as the entry point to the cdr_cleaner package.

It gathers the list of query strings to execute and sends them
to the query engine.
"""
# Python imports
import logging

# Project imports
import cdr_cleaner.clean_cdr_engine as clean_engine
import cdr_cleaner.cleaning_rules.backfill_pmi_skip_codes as back_fill_pmi_skip
import cdr_cleaner.cleaning_rules.clean_years as clean_years
import cdr_cleaner.cleaning_rules.domain_alignment as domain_alignment
import cdr_cleaner.cleaning_rules.drop_duplicate_states as drop_duplicate_states
import cdr_cleaner.cleaning_rules.drop_extreme_measurements as extreme_measurements
import cdr_cleaner.cleaning_rules.drop_multiple_measurements as drop_mult_meas
import \
    cdr_cleaner.cleaning_rules.drop_participants_without_ppi_or_ehr as drop_participants_without_ppi_or_ehr
import cdr_cleaner.cleaning_rules.drug_refills_days_supply as drug_refills_supply
import cdr_cleaner.cleaning_rules.maps_to_value_ppi_vocab_update as maps_to_value_vocab_update
import cdr_cleaner.cleaning_rules.populate_route_ids as populate_routes
import cdr_cleaner.cleaning_rules.remove_aian_participants as remove_aian_participants
import \
    cdr_cleaner.cleaning_rules.remove_invalid_procedure_source_records as invalid_procedure_source
import cdr_cleaner.cleaning_rules.remove_non_matching_participant as validate_missing_participants
import cdr_cleaner.cleaning_rules.remove_records_with_wrong_date as remove_records_with_wrong_date
import cdr_cleaner.cleaning_rules.round_ppi_values_to_nearest_integer as round_ppi_values
import cdr_cleaner.cleaning_rules.update_family_history_qa_codes as update_family_history
import cdr_cleaner.manual_cleaning_rules.clean_smoking_ppi as smoking
import cdr_cleaner.manual_cleaning_rules.negative_ppi as negative_ppi
import cdr_cleaner.manual_cleaning_rules.remove_operational_pii_fields as operational_pii_fields
import \
    cdr_cleaner.manual_cleaning_rules.update_questiona_answers_not_mapped_to_omop as map_questions_answers_to_omop
from cdr_cleaner.cleaning_rules.clean_height_weight import CleanHeightAndWeight
from cdr_cleaner.cleaning_rules.clean_mapping import CleanMappingExtTables
from cdr_cleaner.cleaning_rules.clean_ppi_numeric_fields_using_parameters import \
    CleanPPINumericFieldsUsingParameters
from cdr_cleaner.cleaning_rules.create_person_ext_table import CreatePersonExtTable
from cdr_cleaner.cleaning_rules.date_shift_cope_responses import DateShiftCopeResponses
from cdr_cleaner.cleaning_rules.deid.fitbit_dateshift import FitbitDateShiftRule
from cdr_cleaner.cleaning_rules.deid.pid_rid_map import PIDtoRID
from cdr_cleaner.cleaning_rules.deid.remove_fitbit_data_if_max_age_exceeded import \
    RemoveFitbitDataIfMaxAgeExceeded
from cdr_cleaner.cleaning_rules.drop_cope_duplicate_responses import DropCopeDuplicateResponses
from cdr_cleaner.cleaning_rules.drop_duplicate_ppi_questions_and_answers import \
    DropDuplicatePpiQuestionsAndAnswers
from cdr_cleaner.cleaning_rules.drop_ppi_duplicate_responses import DropPpiDuplicateResponses
from cdr_cleaner.cleaning_rules.drop_zero_concept_ids import DropZeroConceptIDs
from cdr_cleaner.cleaning_rules.ensure_date_datetime_consistency import \
    EnsureDateDatetimeConsistency
from cdr_cleaner.cleaning_rules.fill_source_value_text_fields import FillSourceValueTextFields
from cdr_cleaner.cleaning_rules.fix_unmapped_survey_answers import FixUnmappedSurveyAnswers
from cdr_cleaner.cleaning_rules.id_deduplicate import DeduplicateIdColumn
from cdr_cleaner.cleaning_rules.measurement_table_suppression import MeasurementRecordsSuppression
from cdr_cleaner.cleaning_rules.no_data_30_days_after_death import NoDataAfterDeath
from cdr_cleaner.cleaning_rules.null_concept_ids_for_numeric_ppi import NullConceptIDForNumericPPI
from cdr_cleaner.cleaning_rules.null_invalid_foreign_keys import NullInvalidForeignKeys
from cdr_cleaner.cleaning_rules.ppi_branching import PpiBranching
from cdr_cleaner.cleaning_rules.rdr_observation_source_concept_id_suppression import (
    ObservationSourceConceptIDRowSuppression)
from cdr_cleaner.cleaning_rules.remove_multiple_race_ethnicity_answers import RemoveMultipleRaceEthnicityAnswersQueries
from cdr_cleaner.cleaning_rules.replace_standard_id_in_domain_tables import \
    ReplaceWithStandardConceptId
from cdr_cleaner.cleaning_rules.repopulate_person_post_deid import RepopulatePersonPostDeid
from cdr_cleaner.cleaning_rules.truncate_rdr_using_date import TruncateRdrData
from cdr_cleaner.cleaning_rules.unit_normalization import UnitNormalization
from cdr_cleaner.cleaning_rules.update_fields_numbers_as_strings import UpdateFieldsNumbersAsStrings
from cdr_cleaner.cleaning_rules.temporal_consistency import TemporalConsistency
from cdr_cleaner.cleaning_rules.valid_death_dates import ValidDeathDates
from cdr_cleaner.cleaning_rules.negative_ages import NegativeAges
from cdr_cleaner.cleaning_rules.deid.questionnaire_response_id_map import QRIDtoRID
from cdr_cleaner.cleaning_rules.null_person_birthdate import NullPersonBirthdate
<<<<<<< HEAD
from cdr_cleaner.cleaning_rules.generalize_zip_codes import GeneralizeZipCodes
=======
from cdr_cleaner.cleaning_rules.race_ethnicity_record_suppression import RaceEthnicityRecordSuppression
from cdr_cleaner.cleaning_rules.table_suppression import TableSuppression
>>>>>>> 3ba9ad65
from constants.cdr_cleaner import clean_cdr_engine as ce_consts
from constants.cdr_cleaner.clean_cdr import DataStage

# Third party imports

LOGGER = logging.getLogger(__name__)

EHR_CLEANING_CLASSES = [(CleanMappingExtTables,)]

UNIONED_EHR_CLEANING_CLASSES = [
    (DeduplicateIdColumn,),
    (clean_years.get_year_of_birth_queries,),
    (drug_refills_supply.get_days_supply_refills_queries,),
    # trying to load a table while creating query strings,
    # won't work with mocked strings.  should use base class
    # setup_query_execution function to load dependencies before query execution
    (
        populate_routes.get_route_mapping_queries,),
    (EnsureDateDatetimeConsistency,),
    (remove_records_with_wrong_date.get_remove_records_with_wrong_date_queries,
    ),
    (invalid_procedure_source.get_remove_invalid_procedure_source_queries,),
    (CleanMappingExtTables,),
]

RDR_CLEANING_CLASSES = [
    (TruncateRdrData,),
    (PpiBranching,),
    # execute FixUnmappedSurveyAnswers before the dropping responses rules get executed
    # (e.g. DropPpiDuplicateResponses and DropDuplicatePpiQuestionsAndAnswers)
    (
        FixUnmappedSurveyAnswers,),
    (ObservationSourceConceptIDRowSuppression,),
    (maps_to_value_vocab_update.get_maps_to_value_ppi_vocab_update_queries,),
    (back_fill_pmi_skip.get_run_pmi_fix_queries,),
    (CleanPPINumericFieldsUsingParameters,),
    (NullConceptIDForNumericPPI,),
    (RemoveMultipleRaceEthnicityAnswersQueries,),
    (negative_ppi.get_update_ppi_queries,),
    # trying to load a table while creating query strings,
    # won't work with mocked strings.  should use base class
    # setup_query_execution function to load dependencies before query execution
    (
        smoking.get_queries_clean_smoking,),
    (DropPpiDuplicateResponses,),
    (DropCopeDuplicateResponses,),
    # trying to load a table while creating query strings,
    # won't work with mocked strings.  should use base class
    # setup_query_execution function to load dependencies before query execution
    (
        operational_pii_fields.get_remove_operational_pii_fields_query,),
    # trying to load a table while creating query strings,
    # won't work with mocked strings.  should use base class
    # setup_query_execution function to load dependencies before query execution
    (
        map_questions_answers_to_omop.
        get_update_questions_answers_not_mapped_to_omop,),
    (round_ppi_values.get_round_ppi_values_queries,),
    (update_family_history.get_update_family_history_qa_queries,),
    (DropDuplicatePpiQuestionsAndAnswers,),
    (extreme_measurements.get_drop_extreme_measurement_queries,),
    (drop_mult_meas.get_drop_multiple_measurement_queries,),
    (UpdateFieldsNumbersAsStrings,),
]

COMBINED_CLEANING_CLASSES = [
    # trying to load a table while creating query strings,
    # won't work with mocked strings.  should use base class
    # setup_query_execution function to load dependencies before query execution
    (
        ReplaceWithStandardConceptId,),
    # trying to load a table while creating query strings,
    # won't work with mocked strings.  should use base class
    # setup_query_execution function to load dependencies before query execution
    (
        domain_alignment.domain_alignment,),
    (drop_participants_without_ppi_or_ehr.get_queries,),
    (clean_years.get_year_of_birth_queries,),
    (NegativeAges,),
    (NoDataAfterDeath,),
    (ValidDeathDates,),
    (drug_refills_supply.get_days_supply_refills_queries,),
    # trying to load a table while creating query strings,
    # won't work with mocked strings.  should use base class
    # setup_query_execution function to load dependencies before query execution
    (
        populate_routes.get_route_mapping_queries,),
    (EnsureDateDatetimeConsistency,),
    (remove_records_with_wrong_date.get_remove_records_with_wrong_date_queries,
    ),
    (drop_duplicate_states.get_drop_duplicate_states_queries,),
    # TODO : Make null_invalid_foreign_keys able to run on de_identified dataset
    (
        NullInvalidForeignKeys,),
    (remove_aian_participants.get_queries,),
    (validate_missing_participants.delete_records_for_non_matching_participants,
    ),
    (CleanMappingExtTables,),
    (TemporalConsistency,)
]

FITBIT_CLEANING_CLASSES = [
    (RemoveFitbitDataIfMaxAgeExceeded,),
    (PIDtoRID,),
    (FitbitDateShiftRule,),
]

DEID_BASE_CLEANING_CLASSES = [
    (FillSourceValueTextFields,),
    (RepopulatePersonPostDeid,),
    (DateShiftCopeResponses,),
    (CreatePersonExtTable,),
    (CleanMappingExtTables,),
]

DEID_CLEAN_CLEANING_CLASSES = [
    (MeasurementRecordsSuppression,),
    (CleanHeightAndWeight,),  # dependent on MeasurementRecordsSuppression
    (UnitNormalization,),  # dependent on CleanHeightAndWeight
    (DropZeroConceptIDs,),
    (CleanMappingExtTables,)
]

CONTROLLED_TIER_DEID_CLEANING_CLASSES = [
    (QRIDtoRID,),  # Should run before any row suppression rules
    (NullPersonBirthdate,),
<<<<<<< HEAD
    (GeneralizeZipCodes,)
=======
    (TableSuppression,),
    (RaceEthnicityRecordSuppression,
    )  # Should run after any data remapping rules
>>>>>>> 3ba9ad65
]

CONTROLLED_TIER_DEID_BASE_CLEANING_CLASSES = []

CONTROLLED_TIER_DEID_CLEAN_CLEANING_CLASSES = []

DATA_STAGE_RULES_MAPPING = {
    DataStage.EHR.value:
        EHR_CLEANING_CLASSES,
    DataStage.UNIONED.value:
        UNIONED_EHR_CLEANING_CLASSES,
    DataStage.RDR.value:
        RDR_CLEANING_CLASSES,
    DataStage.COMBINED.value:
        COMBINED_CLEANING_CLASSES,
    DataStage.DEID_BASE.value:
        DEID_BASE_CLEANING_CLASSES,
    DataStage.DEID_CLEAN.value:
        DEID_CLEAN_CLEANING_CLASSES,
    DataStage.FITBIT.value:
        FITBIT_CLEANING_CLASSES,
    DataStage.CONTROLLED_TIER_DEID.value:
        CONTROLLED_TIER_DEID_CLEANING_CLASSES,
    DataStage.CONTROLLED_TIER_DEID_BASE.value:
        CONTROLLED_TIER_DEID_BASE_CLEANING_CLASSES,
    DataStage.CONTROLLED_TIER_DEID_CLEAN.value:
        CONTROLLED_TIER_DEID_CLEAN_CLEANING_CLASSES,
}


def get_parser():
    """
    Create a parser which raises invalid enum errors

    :return: parser
    """
    from cdr_cleaner import args_parser

    engine_parser = args_parser.get_argument_parser()
    engine_parser.add_argument(
        '-a',
        '--data_stage',
        required=True,
        dest='data_stage',
        action='store',
        type=DataStage,
        choices=list([s for s in DataStage if s is not DataStage.UNSPECIFIED]),
        help='Specify the dataset')
    return engine_parser


PARSING_ERROR_MESSAGE_FORMAT = (
    'Error parsing %(arg)s. Please use "--key value" to specify custom arguments. '
    'Custom arguments need an associated keyword to store their value.')


def _to_kwarg_key(arg):
    if not arg.startswith('--'):
        raise RuntimeError(PARSING_ERROR_MESSAGE_FORMAT.format(arg=arg))
    key = arg[2:]
    if not key:
        raise RuntimeError(PARSING_ERROR_MESSAGE_FORMAT.format(arg=arg))
    return key


def _to_kwarg_val(val):
    # likely invalid use of args- allowing single dash e.g. negative values
    if val.startswith('--'):
        raise RuntimeError(PARSING_ERROR_MESSAGE_FORMAT.format(arg=val))
    return val


def _get_kwargs(optional_args):
    if len(optional_args) % 2:
        raise RuntimeError(
            f'All provided arguments need key-value pairs in {optional_args}')
    return {
        _to_kwarg_key(arg): _to_kwarg_val(value)
        for arg, value in zip(optional_args[0::2], optional_args[1::2])
    }


def fetch_args_kwargs(args=None):
    """
    Fetch parsers and parse input to generate full list of args and keyword args

    :return: args: All the provided arguments
            kwargs: Optional keyword arguments excluding '-p', '-d', '-s', '-l'
                as specified in args_parser.get_base_arg_parser which a cleaning
                rule might require
    """
    basic_parser = get_parser()
    common_args, unknown_args = basic_parser.parse_known_args(args)
    custom_args = _get_kwargs(unknown_args)
    return common_args, custom_args


def get_required_params(rules):
    """
    Get the full set of parameters required to run specified rules
    :param rules: list of cleaning rules
    :return: set of parameter names
    """
    result = dict()
    for rule in rules:
        clazz = rule[0]
        rule_args = clean_engine.get_rule_args(clazz)
        for rule_arg in rule_args:
            if rule_arg['required']:
                param_name = rule_arg['name']
                if param_name not in result.keys():
                    result[param_name] = list()
                result[param_name].append(clazz.__name__)
    return result


def get_missing_custom_params(rules, **kwargs):
    required_params = get_required_params(rules)
    missing = set(required_params.keys()) - set(kwargs.keys()) - set(
        ce_consts.CLEAN_ENGINE_REQUIRED_PARAMS)
    missing_param_rules = {
        k: v for k, v in required_params.items() if k in missing
    }
    return missing_param_rules


def validate_custom_params(rules, **kwargs):
    """
    Raises error if required custom parameters are missing for any CR in list of CRs

    :param rules: list of cleaning rule classes/functions
    :param kwargs: dictionary of provided arguments
    :return: None
    :raises: RuntimeError if missing parameters required by any CR
    """
    missing_param_rules = get_missing_custom_params(rules, **kwargs)
    # TODO warn if extra args supplied than rules require
    if missing_param_rules:
        raise RuntimeError(
            f'Missing required custom parameter(s): {missing_param_rules}')


def main(args=None):
    """
    :param args: list of all the arguments to apply the cleaning rules
    :return:
    """
    args, kwargs = fetch_args_kwargs(args)

    rules = DATA_STAGE_RULES_MAPPING[args.data_stage.value]
    validate_custom_params(rules, **kwargs)

    if args.list_queries:
        clean_engine.add_console_logging()
        query_list = clean_engine.get_query_list(
            project_id=args.project_id,
            dataset_id=args.dataset_id,
            sandbox_dataset_id=args.sandbox_dataset_id,
            rules=rules,
            table_namer=args.data_stage.value,
            **kwargs)
        for query in query_list:
            LOGGER.info(query)
    else:
        clean_engine.add_console_logging(args.console_log)
        clean_engine.clean_dataset(project_id=args.project_id,
                                   dataset_id=args.dataset_id,
                                   sandbox_dataset_id=args.sandbox_dataset_id,
                                   rules=rules,
                                   table_namer=args.data_stage.value,
                                   **kwargs)


if __name__ == '__main__':
    main()<|MERGE_RESOLUTION|>--- conflicted
+++ resolved
@@ -71,12 +71,9 @@
 from cdr_cleaner.cleaning_rules.negative_ages import NegativeAges
 from cdr_cleaner.cleaning_rules.deid.questionnaire_response_id_map import QRIDtoRID
 from cdr_cleaner.cleaning_rules.null_person_birthdate import NullPersonBirthdate
-<<<<<<< HEAD
 from cdr_cleaner.cleaning_rules.generalize_zip_codes import GeneralizeZipCodes
-=======
 from cdr_cleaner.cleaning_rules.race_ethnicity_record_suppression import RaceEthnicityRecordSuppression
 from cdr_cleaner.cleaning_rules.table_suppression import TableSuppression
->>>>>>> 3ba9ad65
 from constants.cdr_cleaner import clean_cdr_engine as ce_consts
 from constants.cdr_cleaner.clean_cdr import DataStage
 
@@ -203,13 +200,10 @@
 CONTROLLED_TIER_DEID_CLEANING_CLASSES = [
     (QRIDtoRID,),  # Should run before any row suppression rules
     (NullPersonBirthdate,),
-<<<<<<< HEAD
-    (GeneralizeZipCodes,)
-=======
     (TableSuppression,),
     (RaceEthnicityRecordSuppression,
     )  # Should run after any data remapping rules
->>>>>>> 3ba9ad65
+    (GeneralizeZipCodes,)  
 ]
 
 CONTROLLED_TIER_DEID_BASE_CLEANING_CLASSES = []
