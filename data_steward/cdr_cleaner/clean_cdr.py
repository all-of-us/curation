"""
A module to serve as the entry point to the cdr_cleaner package.

It gathers the list of query strings to execute and sends them
to the query engine.
"""
# Python imports
import logging

# Project imports
import cdr_cleaner.clean_cdr_engine as clean_engine
import cdr_cleaner.cleaning_rules.backfill_pmi_skip_codes as back_fill_pmi_skip
import cdr_cleaner.cleaning_rules.clean_years as clean_years
import cdr_cleaner.cleaning_rules.domain_alignment as domain_alignment
import cdr_cleaner.cleaning_rules.drop_duplicate_states as drop_duplicate_states
import cdr_cleaner.cleaning_rules.drop_extreme_measurements as extreme_measurements
import cdr_cleaner.cleaning_rules.drop_multiple_measurements as drop_mult_meas
from cdr_cleaner.cleaning_rules.drop_participants_without_ppi_or_ehr import DropParticipantsWithoutPPI
import cdr_cleaner.cleaning_rules.drug_refills_days_supply as drug_refills_supply
import cdr_cleaner.cleaning_rules.maps_to_value_ppi_vocab_update as maps_to_value_vocab_update
import cdr_cleaner.cleaning_rules.populate_route_ids as populate_routes
import cdr_cleaner.cleaning_rules.remove_aian_participants as remove_aian_participants
import \
    cdr_cleaner.cleaning_rules.remove_invalid_procedure_source_records as invalid_procedure_source
import cdr_cleaner.cleaning_rules.remove_non_matching_participant as validate_missing_participants
import cdr_cleaner.cleaning_rules.remove_records_with_wrong_date as remove_records_with_wrong_date
import cdr_cleaner.cleaning_rules.round_ppi_values_to_nearest_integer as round_ppi_values
import cdr_cleaner.cleaning_rules.update_family_history_qa_codes as update_family_history
import cdr_cleaner.manual_cleaning_rules.clean_smoking_ppi as smoking
import cdr_cleaner.manual_cleaning_rules.negative_ppi as negative_ppi
import cdr_cleaner.manual_cleaning_rules.remove_operational_pii_fields as operational_pii_fields
import \
    cdr_cleaner.manual_cleaning_rules.update_questiona_answers_not_mapped_to_omop as map_questions_answers_to_omop
from cdr_cleaner.cleaning_rules.clean_height_weight import CleanHeightAndWeight
from cdr_cleaner.cleaning_rules.clean_mapping import CleanMappingExtTables
from cdr_cleaner.cleaning_rules.clean_ppi_numeric_fields_using_parameters import \
    CleanPPINumericFieldsUsingParameters
from cdr_cleaner.cleaning_rules.create_person_ext_table import CreatePersonExtTable
from cdr_cleaner.cleaning_rules.date_shift_cope_responses import DateShiftCopeResponses
from cdr_cleaner.cleaning_rules.remove_ehr_data_without_consent import RemoveEhrDataWithoutConsent
from cdr_cleaner.cleaning_rules.generate_ext_tables import GenerateExtTables
from cdr_cleaner.cleaning_rules.deid.ct_pid_rid_map import CtPIDtoRID
from cdr_cleaner.cleaning_rules.deid.fitbit_dateshift import FitbitDateShiftRule
from cdr_cleaner.cleaning_rules.deid.fitbit_pid_rid_map import FitbitPIDtoRID
from cdr_cleaner.cleaning_rules.deid.remove_fitbit_data_if_max_age_exceeded import \
    RemoveFitbitDataIfMaxAgeExceeded
from cdr_cleaner.cleaning_rules.deid.repopulate_person_controlled_tier import \
    RepopulatePersonControlledTier
from cdr_cleaner.cleaning_rules.deid.genaralize_cope_insurance_answers import GeneralizeCopeInsuranceAnswers
from cdr_cleaner.cleaning_rules.drop_cope_duplicate_responses import DropCopeDuplicateResponses
from cdr_cleaner.cleaning_rules.drop_duplicate_ppi_questions_and_answers import \
    DropDuplicatePpiQuestionsAndAnswers
from cdr_cleaner.cleaning_rules.drop_ppi_duplicate_responses import DropPpiDuplicateResponses
from cdr_cleaner.cleaning_rules.drop_zero_concept_ids import DropZeroConceptIDs
from cdr_cleaner.cleaning_rules.ensure_date_datetime_consistency import \
    EnsureDateDatetimeConsistency
from cdr_cleaner.cleaning_rules.fill_source_value_text_fields import FillSourceValueTextFields
from cdr_cleaner.cleaning_rules.fix_unmapped_survey_answers import FixUnmappedSurveyAnswers
from cdr_cleaner.cleaning_rules.id_deduplicate import DeduplicateIdColumn
from cdr_cleaner.cleaning_rules.measurement_table_suppression import MeasurementRecordsSuppression
from cdr_cleaner.cleaning_rules.no_data_30_days_after_death import NoDataAfterDeath
from cdr_cleaner.cleaning_rules.null_concept_ids_for_numeric_ppi import NullConceptIDForNumericPPI
from cdr_cleaner.cleaning_rules.null_invalid_foreign_keys import NullInvalidForeignKeys
from cdr_cleaner.cleaning_rules.ppi_branching import PpiBranching
from cdr_cleaner.cleaning_rules.rdr_observation_source_concept_id_suppression import (
    ObservationSourceConceptIDRowSuppression)
from cdr_cleaner.cleaning_rules.remove_multiple_race_ethnicity_answers import RemoveMultipleRaceEthnicityAnswersQueries
from cdr_cleaner.cleaning_rules.deid.motor_vehicle_accident_suppression import \
    MotorVehicleAccidentSuppression
from cdr_cleaner.cleaning_rules.deid.birth_information_suppression import \
    BirthInformationSuppression
from cdr_cleaner.cleaning_rules.replace_standard_id_in_domain_tables import \
    ReplaceWithStandardConceptId
from cdr_cleaner.cleaning_rules.ehr_submission_data_cutoff import EhrSubmissionDataCutoff
from cdr_cleaner.cleaning_rules.repopulate_person_post_deid import RepopulatePersonPostDeid
from cdr_cleaner.cleaning_rules.truncate_rdr_using_date import TruncateRdrData
from cdr_cleaner.cleaning_rules.unit_normalization import UnitNormalization
from cdr_cleaner.cleaning_rules.update_fields_numbers_as_strings import UpdateFieldsNumbersAsStrings
from cdr_cleaner.cleaning_rules.temporal_consistency import TemporalConsistency
from cdr_cleaner.cleaning_rules.valid_death_dates import ValidDeathDates
from cdr_cleaner.cleaning_rules.negative_ages import NegativeAges
from cdr_cleaner.cleaning_rules.deid.explicit_identifier_suppression import ExplicitIdentifierSuppression
from cdr_cleaner.cleaning_rules.deid.geolocation_concept_suppression import GeoLocationConceptSuppression
from cdr_cleaner.cleaning_rules.null_person_birthdate import NullPersonBirthdate
from cdr_cleaner.cleaning_rules.race_ethnicity_record_suppression import RaceEthnicityRecordSuppression
from cdr_cleaner.cleaning_rules.table_suppression import TableSuppression
from cdr_cleaner.cleaning_rules.deid.cope_survey_response_suppression import CopeSurveyResponseSuppression
from cdr_cleaner.cleaning_rules.deid.registered_cope_survey_suppression import RegisteredCopeSurveyQuestionsSuppression
from cdr_cleaner.cleaning_rules.deid.questionnaire_response_id_map import QRIDtoRID
from cdr_cleaner.cleaning_rules.generalize_zip_codes import GeneralizeZipCodes
from cdr_cleaner.cleaning_rules.free_text_survey_response_suppression import FreeTextSurveyResponseSuppression
from cdr_cleaner.cleaning_rules.cancer_concept_suppression import CancerConceptSuppression
from cdr_cleaner.cleaning_rules.deid.organ_transplant_concept_suppression import OrganTransplantConceptSuppression
from cdr_cleaner.cleaning_rules.identifying_field_suppression import IDFieldSuppression
from cdr_cleaner.cleaning_rules.aggregate_zip_codes import AggregateZipCodes
from cdr_cleaner.cleaning_rules.remove_extra_tables import RemoveExtraTables
from cdr_cleaner.cleaning_rules.store_pid_rid_mappings import StoreNewPidRidMappings
from cdr_cleaner.cleaning_rules.update_invalid_zip_codes import UpdateInvalidZipCodes
from cdr_cleaner.manual_cleaning_rules.survey_version_info import COPESurveyVersionTask
from cdr_cleaner.cleaning_rules.deid.string_fields_suppression import StringFieldsSuppression
from cdr_cleaner.cleaning_rules.generalize_state_by_population import GeneralizeStateByPopulation
from cdr_cleaner.cleaning_rules.section_participation_concept_suppression import SectionParticipationConceptSuppression
from cdr_cleaner.cleaning_rules.covid_ehr_vaccine_concept_suppression import CovidEHRVaccineConceptSuppression
from cdr_cleaner.cleaning_rules.truncate_fitbit_data import TruncateFitbitData
from constants.cdr_cleaner import clean_cdr_engine as ce_consts
from constants.cdr_cleaner.clean_cdr import DataStage

# Third party imports

LOGGER = logging.getLogger(__name__)

EHR_CLEANING_CLASSES = [
    (CleanMappingExtTables,),  # should be one of the last cleaning rules run
]

UNIONED_EHR_CLEANING_CLASSES = [
    (EhrSubmissionDataCutoff,
    ),  # should run before EnsureDateDatetimeConsistency
    (DeduplicateIdColumn,),
    (clean_years.get_year_of_birth_queries,),
    (drug_refills_supply.get_days_supply_refills_queries,),
    # trying to load a table while creating query strings,
    # won't work with mocked strings.  should use base class
    # setup_query_execution function to load dependencies before query execution
    (
        populate_routes.get_route_mapping_queries,),
    (EnsureDateDatetimeConsistency,),
    (remove_records_with_wrong_date.get_remove_records_with_wrong_date_queries,
    ),
    (invalid_procedure_source.get_remove_invalid_procedure_source_queries,),
    (CleanMappingExtTables,),  # should be one of the last cleaning rules run
]

RDR_CLEANING_CLASSES = [
    (StoreNewPidRidMappings,),
    (TruncateRdrData,),
    (PpiBranching,),
    # execute FixUnmappedSurveyAnswers before the dropping responses rules get executed
    # (e.g. DropPpiDuplicateResponses and DropDuplicatePpiQuestionsAndAnswers)
    (
        FixUnmappedSurveyAnswers,),
    (ObservationSourceConceptIDRowSuppression,),
    (UpdateFieldsNumbersAsStrings,),
    (maps_to_value_vocab_update.get_maps_to_value_ppi_vocab_update_queries,),
    (back_fill_pmi_skip.get_run_pmi_fix_queries,),
    (CleanPPINumericFieldsUsingParameters,),
    (RemoveMultipleRaceEthnicityAnswersQueries,),
    (negative_ppi.get_update_ppi_queries,),
    # trying to load a table while creating query strings,
    # won't work with mocked strings.  should use base class
    # setup_query_execution function to load dependencies before query execution
    (
        smoking.get_queries_clean_smoking,),
    (DropPpiDuplicateResponses,),
    (DropCopeDuplicateResponses,),
    # trying to load a table while creating query strings,
    # won't work with mocked strings.  should use base class
    # setup_query_execution function to load dependencies before query execution
    (
        operational_pii_fields.get_remove_operational_pii_fields_query,),
    # trying to load a table while creating query strings,
    # won't work with mocked strings.  should use base class
    # setup_query_execution function to load dependencies before query execution
    (
        map_questions_answers_to_omop.
        get_update_questions_answers_not_mapped_to_omop,),
    (round_ppi_values.get_round_ppi_values_queries,),
    (update_family_history.get_update_family_history_qa_queries,),
    (NullConceptIDForNumericPPI,),
    (DropDuplicatePpiQuestionsAndAnswers,),
    (extreme_measurements.get_drop_extreme_measurement_queries,),
    (drop_mult_meas.get_drop_multiple_measurement_queries,),
    (UpdateInvalidZipCodes,),
]

COMBINED_CLEANING_CLASSES = [
    # trying to load a table while creating query strings,
    # won't work with mocked strings.  should use base class
    # setup_query_execution function to load dependencies before query execution
    (
        ReplaceWithStandardConceptId,),
    # trying to load a table while creating query strings,
    # won't work with mocked strings.  should use base class
    # setup_query_execution function to load dependencies before query execution
    (
        domain_alignment.domain_alignment,),
    (DropParticipantsWithoutPPI,),
    (clean_years.get_year_of_birth_queries,),
    (NegativeAges,),
    # Valid Death dates needs to be applied before no data after death as running no data after death is
    # wiping out the needed consent related data for cleaning.
    (
        ValidDeathDates,),
    (NoDataAfterDeath,),
    (RemoveEhrDataWithoutConsent,),
    (drug_refills_supply.get_days_supply_refills_queries,),
    # trying to load a table while creating query strings,
    # won't work with mocked strings.  should use base class
    # setup_query_execution function to load dependencies before query execution
    (
        populate_routes.get_route_mapping_queries,),
    (EnsureDateDatetimeConsistency,),
    (remove_records_with_wrong_date.get_remove_records_with_wrong_date_queries,
    ),
    (drop_duplicate_states.get_drop_duplicate_states_queries,),
    # TODO : Make null_invalid_foreign_keys able to run on de_identified dataset
    (
        NullInvalidForeignKeys,),
    (remove_aian_participants.get_queries,),
    (validate_missing_participants.delete_records_for_non_matching_participants,
    ),
    (TemporalConsistency,),
    (CleanMappingExtTables,),  # should be one of the last cleaning rules run
]

FITBIT_CLEANING_CLASSES = [
    (TruncateFitbitData,),
]

FITBIT_DEID_CLEANING_CLASSES = [
    (RemoveFitbitDataIfMaxAgeExceeded,),
    (FitbitPIDtoRID,),
    (FitbitDateShiftRule,),
]

CONTROLLED_TIER_FITBIT_CLEANING_CLASSES = [
    (FitbitPIDtoRID,),
]

DEID_BASE_CLEANING_CLASSES = [
    (FillSourceValueTextFields,),
    (RepopulatePersonPostDeid,),
    (DateShiftCopeResponses,),
    (CreatePersonExtTable,),
    (CleanMappingExtTables,),  # should be one of the last cleaning rules run
]

DEID_CLEAN_CLEANING_CLASSES = [
    (MeasurementRecordsSuppression,),
    (CleanHeightAndWeight,),  # dependent on MeasurementRecordsSuppression
    (UnitNormalization,),  # dependent on CleanHeightAndWeight
    (DropZeroConceptIDs,),
    (CleanMappingExtTables,),  # should be one of the last cleaning rules run
]

CONTROLLED_TIER_DEID_CLEANING_CLASSES = [
    (CtPIDtoRID,),
    (QRIDtoRID,),  # Should run before any row suppression rules
    (NullPersonBirthdate,),
    (TableSuppression,),
    (GeneralizeZipCodes,),  # Should run after any data remapping rules
    (RaceEthnicityRecordSuppression,
    ),  # Should run after any data remapping rules
    (FreeTextSurveyResponseSuppression,
    ),  # Should run after any data remapping rules
    (MotorVehicleAccidentSuppression,),
    (ExplicitIdentifierSuppression,),
    (GeoLocationConceptSuppression,),
    (OrganTransplantConceptSuppression,),
    (BirthInformationSuppression,),
    (StringFieldsSuppression,),
    (CopeSurveyResponseSuppression,),
    (IDFieldSuppression,),  # Should run after any data remapping
    (GenerateExtTables,),
    (COPESurveyVersionTask,
    ),  # Should run after GenerateExtTables and before CleanMappingExtTables
    (CancerConceptSuppression,),  # Should run after any data remapping rules
    (AggregateZipCodes,),
    (SectionParticipationConceptSuppression,),
    (RemoveExtraTables,),  # Should be last cleaning rule to be run
    (CleanMappingExtTables,),  # should be one of the last cleaning rules run
]

CONTROLLED_TIER_DEID_BASE_CLEANING_CLASSES = [
    (FillSourceValueTextFields,),
    (RepopulatePersonControlledTier,),
    (CreatePersonExtTable,),
    (CleanMappingExtTables,),  # should be one of the last cleaning rules run
]

CONTROLLED_TIER_DEID_CLEAN_CLEANING_CLASSES = [
    (MeasurementRecordsSuppression,),
    (CleanHeightAndWeight,),  # dependent on MeasurementRecordsSuppression
    (UnitNormalization,),  # dependent on CleanHeightAndWeight
    (DropZeroConceptIDs,),
    (CleanMappingExtTables,),  # should be one of the last cleaning rules run
]

REGISTERED_TIER_DEID_CLEANING_CLASSES = [
    # Data mappings/re-mappings
    ####################################
    (
        QRIDtoRID,),  # Should run before any row suppression rules
    (GenerateExtTables,),
    (COPESurveyVersionTask,
    ),  # Should run after GenerateExtTables and before CleanMappingExtTables

    # Data generalizations
    ####################################
    (
        GeneralizeStateByPopulation,),

    # Data suppressions
    ####################################
    (
        CovidEHRVaccineConceptSuppression,),  # should run after QRIDtoRID
    (StringFieldsSuppression,),
    (GeneralizeStateByPopulation,),
    (GeneralizeCopeInsuranceAnswers,),
    (SectionParticipationConceptSuppression,),
    (RegisteredCopeSurveyQuestionsSuppression,),
]

DATA_STAGE_RULES_MAPPING = {
    DataStage.EHR.value:
        EHR_CLEANING_CLASSES,
    DataStage.UNIONED.value:
        UNIONED_EHR_CLEANING_CLASSES,
    DataStage.RDR.value:
        RDR_CLEANING_CLASSES,
    DataStage.COMBINED.value:
        COMBINED_CLEANING_CLASSES,
    DataStage.DEID_BASE.value:
        DEID_BASE_CLEANING_CLASSES,
    DataStage.DEID_CLEAN.value:
        DEID_CLEAN_CLEANING_CLASSES,
    DataStage.FITBIT.value:
        FITBIT_CLEANING_CLASSES,
<<<<<<< HEAD
    DataStage.CONTROLLED_TIER_FITBIT.value:
        CONTROLLED_TIER_FITBIT_CLEANING_CLASSES,
=======
    DataStage.FITBIT_DEID.value:
        FITBIT_DEID_CLEANING_CLASSES,
>>>>>>> 91327668
    DataStage.CONTROLLED_TIER_DEID.value:
        CONTROLLED_TIER_DEID_CLEANING_CLASSES,
    DataStage.CONTROLLED_TIER_DEID_BASE.value:
        CONTROLLED_TIER_DEID_BASE_CLEANING_CLASSES,
    DataStage.CONTROLLED_TIER_DEID_CLEAN.value:
        CONTROLLED_TIER_DEID_CLEAN_CLEANING_CLASSES,
    DataStage.REGISTERED_TIER_DEID.value:
        REGISTERED_TIER_DEID_CLEANING_CLASSES
}


def get_parser():
    """
    Create a parser which raises invalid enum errors

    :return: parser
    """
    from cdr_cleaner import args_parser

    engine_parser = args_parser.get_argument_parser()
    engine_parser.add_argument(
        '-a',
        '--data_stage',
        required=True,
        dest='data_stage',
        action='store',
        type=DataStage,
        choices=list([s for s in DataStage if s is not DataStage.UNSPECIFIED]),
        help='Specify the dataset')
    return engine_parser


PARSING_ERROR_MESSAGE_FORMAT = (
    'Error parsing %(arg)s. Please use "--key value" to specify custom arguments. '
    'Custom arguments need an associated keyword to store their value.')


def _to_kwarg_key(arg):
    # TODO: Move this function to as project level arg_parser so it can be reused.
    if not arg.startswith('--'):
        raise RuntimeError(PARSING_ERROR_MESSAGE_FORMAT.format(arg=arg))
    key = arg[2:]
    if not key:
        raise RuntimeError(PARSING_ERROR_MESSAGE_FORMAT.format(arg=arg))
    return key


def _to_kwarg_val(val):
    # TODO: Move this function to as project level arg_parser so it can be reused.
    # likely invalid use of args- allowing single dash e.g. negative values
    if val.startswith('--'):
        raise RuntimeError(PARSING_ERROR_MESSAGE_FORMAT.format(arg=val))
    return val


def _get_kwargs(optional_args):
    # TODO: Move this function to as project level arg_parser so it can be reused.
    # TODO: Move this function to as project level arg_parser so it can be reused.
    if len(optional_args) % 2:
        raise RuntimeError(
            f'All provided arguments need key-value pairs in {optional_args}')
    return {
        _to_kwarg_key(arg): _to_kwarg_val(value)
        for arg, value in zip(optional_args[0::2], optional_args[1::2])
    }


def fetch_args_kwargs(parser, args=None):
    """
    Fetch parsers and parse input to generate full list of args and keyword args

    :return: args: All the provided arguments
            kwargs: Optional keyword arguments excluding '-p', '-d', '-s', '-l'
                as specified in args_parser.get_base_arg_parser which a cleaning
                rule might require
    """
    # TODO: Move this function to as project level arg_parser so it can be reused.
    common_args, unknown_args = parser.parse_known_args(args)
    custom_args = _get_kwargs(unknown_args)
    return common_args, custom_args


def get_required_params(rules):
    """
    Get the full set of parameters required to run specified rules
    :param rules: list of cleaning rules
    :return: set of parameter names
    """
    result = dict()
    for rule in rules:
        clazz = rule[0]
        rule_args = clean_engine.get_rule_args(clazz)
        for rule_arg in rule_args:
            if rule_arg['required']:
                param_name = rule_arg['name']
                if param_name not in result.keys():
                    result[param_name] = list()
                result[param_name].append(clazz.__name__)
    return result


def get_missing_custom_params(rules, **kwargs):
    required_params = get_required_params(rules)
    missing = set(required_params.keys()) - set(kwargs.keys()) - set(
        ce_consts.CLEAN_ENGINE_REQUIRED_PARAMS)
    missing_param_rules = {
        k: v for k, v in required_params.items() if k in missing
    }
    return missing_param_rules


def validate_custom_params(rules, **kwargs):
    """
    Raises error if required custom parameters are missing for any CR in list of CRs

    :param rules: list of cleaning rule classes/functions
    :param kwargs: dictionary of provided arguments
    :return: None
    :raises: RuntimeError if missing parameters required by any CR
    """
    missing_param_rules = get_missing_custom_params(rules, **kwargs)
    # TODO warn if extra args supplied than rules require
    if missing_param_rules:
        raise RuntimeError(
            f'Missing required custom parameter(s): {missing_param_rules}')


def main(args=None):
    """
    :param args: list of all the arguments to apply the cleaning rules
    :return:
    """
    parser = get_parser()
    args, kwargs = fetch_args_kwargs(parser, args)

    rules = DATA_STAGE_RULES_MAPPING[args.data_stage.value]
    validate_custom_params(rules, **kwargs)

    if args.list_queries:
        clean_engine.add_console_logging()
        query_list = clean_engine.get_query_list(
            project_id=args.project_id,
            dataset_id=args.dataset_id,
            sandbox_dataset_id=args.sandbox_dataset_id,
            rules=rules,
            table_namer=args.data_stage.value,
            **kwargs)
        for query in query_list:
            LOGGER.info(query)
    else:
        clean_engine.add_console_logging(args.console_log)
        clean_engine.clean_dataset(project_id=args.project_id,
                                   dataset_id=args.dataset_id,
                                   sandbox_dataset_id=args.sandbox_dataset_id,
                                   rules=rules,
                                   table_namer=args.data_stage.value,
                                   **kwargs)


if __name__ == '__main__':
    main()<|MERGE_RESOLUTION|>--- conflicted
+++ resolved
@@ -326,13 +326,10 @@
         DEID_CLEAN_CLEANING_CLASSES,
     DataStage.FITBIT.value:
         FITBIT_CLEANING_CLASSES,
-<<<<<<< HEAD
     DataStage.CONTROLLED_TIER_FITBIT.value:
         CONTROLLED_TIER_FITBIT_CLEANING_CLASSES,
-=======
     DataStage.FITBIT_DEID.value:
         FITBIT_DEID_CLEANING_CLASSES,
->>>>>>> 91327668
     DataStage.CONTROLLED_TIER_DEID.value:
         CONTROLLED_TIER_DEID_CLEANING_CLASSES,
     DataStage.CONTROLLED_TIER_DEID_BASE.value:
