--- conflicted
+++ resolved
@@ -33,11 +33,8 @@
 import cdr_cleaner.cleaning_rules.replace_standard_id_in_domain_tables as replace_standard_concept_ids
 import cdr_cleaner.cleaning_rules.temporal_consistency as bad_end_dates
 import cdr_cleaner.cleaning_rules.valid_death_dates as valid_death_dates
-<<<<<<< HEAD
 import cdr_cleaner.manual_cleaning_rules.negative_ppi as negative_ppi
-=======
 import cdr_cleaner.manual_cleaning_rules.ppi_drop_duplicate_responses as ppi_drop_duplicates
->>>>>>> d3e974da
 
 LOGGER = logging.getLogger(__name__)
 
@@ -70,14 +67,11 @@
     query_list.extend(ppi_numeric_fields.get_clean_ppi_num_fields_using_parameters_queries(project_id, dataset_id))
     query_list.extend(
         remove_multiple_race_answers.get_remove_multiple_race_ethnicity_answers_queries(project_id, dataset_id))
-<<<<<<< HEAD
     query_list.extend(negative_ppi.get_update_ppi_queries(project_id, dataset_id, sandbox_dataset_id))
-=======
     query_list.extend(
         ppi_drop_duplicates.get_remove_duplicate_set_of_responses_to_same_questions_queries(project_id,
                                                                                             dataset_id,
                                                                                             sandbox_dataset_id))
->>>>>>> d3e974da
     return query_list
 
 
