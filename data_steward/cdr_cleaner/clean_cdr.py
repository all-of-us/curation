"""
A module to serve as the entry point to the cdr_cleaner package.

It gathers the list of query strings to execute and sends them
to the query engine.
"""
import inspect
# Python imports
import logging

# Third party imports
import app_identity
import bq_utils
import cdr_cleaner.clean_cdr_engine as clean_engine
import cdr_cleaner.cleaning_rules.backfill_pmi_skip_codes as back_fill_pmi_skip
import cdr_cleaner.cleaning_rules.clean_years as clean_years
import cdr_cleaner.cleaning_rules.domain_alignment as domain_alignment
import cdr_cleaner.cleaning_rules.drop_duplicate_states as drop_duplicate_states
import cdr_cleaner.cleaning_rules.drop_extreme_measurements as extreme_measurements
import cdr_cleaner.cleaning_rules.drop_multiple_measurements as drop_mult_meas
import cdr_cleaner.cleaning_rules.drop_participants_without_ppi_or_ehr as drop_participants_without_ppi_or_ehr
import cdr_cleaner.cleaning_rules.drug_refills_days_supply as drug_refills_supply
import cdr_cleaner.cleaning_rules.fill_free_text_source_value as fill_source_value
import cdr_cleaner.cleaning_rules.id_deduplicate as id_dedup
import cdr_cleaner.cleaning_rules.maps_to_value_ppi_vocab_update as maps_to_value_vocab_update
import cdr_cleaner.cleaning_rules.negative_ages as neg_ages
import cdr_cleaner.cleaning_rules.no_data_30_days_after_death as no_data_30days_after_death
import cdr_cleaner.cleaning_rules.null_invalid_foreign_keys as null_foreign_key
import cdr_cleaner.cleaning_rules.populate_route_ids as populate_routes
import cdr_cleaner.cleaning_rules.remove_aian_participants as remove_aian_participants
import cdr_cleaner.cleaning_rules.remove_invalid_procedure_source_records as invalid_procedure_source
import cdr_cleaner.cleaning_rules.remove_multiple_race_ethnicity_answers as remove_multiple_race_answers
import cdr_cleaner.cleaning_rules.remove_non_matching_participant as validate_missing_participants
import cdr_cleaner.cleaning_rules.remove_records_with_wrong_date as remove_records_with_wrong_date
import cdr_cleaner.cleaning_rules.replace_standard_id_in_domain_tables as replace_standard_concept_ids
import cdr_cleaner.cleaning_rules.repopulate_person_post_deid as repopulate_person
import cdr_cleaner.cleaning_rules.round_ppi_values_to_nearest_integer as round_ppi_values
import cdr_cleaner.cleaning_rules.temporal_consistency as bad_end_dates
import cdr_cleaner.cleaning_rules.update_family_history_qa_codes as update_family_history
import cdr_cleaner.cleaning_rules.valid_death_dates as valid_death_dates
import cdr_cleaner.manual_cleaning_rules.clean_smoking_ppi as smoking
import cdr_cleaner.manual_cleaning_rules.negative_ppi as negative_ppi
import cdr_cleaner.manual_cleaning_rules.ppi_drop_duplicate_responses as ppi_drop_duplicates
import cdr_cleaner.manual_cleaning_rules.remove_operational_pii_fields as operational_pii_fields
import cdr_cleaner.manual_cleaning_rules.update_questiona_answers_not_mapped_to_omop as map_questions_answers_to_omop
import sandbox
from cdr_cleaner.cleaning_rules.base_cleaning_rule import BaseCleaningRule
from cdr_cleaner.cleaning_rules.clean_mapping import CleanMappingExtTables
from cdr_cleaner.cleaning_rules.clean_ppi_numeric_fields_using_parameters import CleanPPINumericFieldsUsingParameters
from cdr_cleaner.cleaning_rules.drop_duplicate_ppi_questions_and_answers import DropDuplicatePpiQuestionsAndAnswers
from cdr_cleaner.cleaning_rules.ensure_date_datetime_consistency import EnsureDateDatetimeConsistency
from cdr_cleaner.cleaning_rules.null_concept_ids_for_numeric_ppi import NullConceptIDForNumericPPI
from cdr_cleaner.cleaning_rules.ppi_branching import PpiBranching
from cdr_cleaner.cleaning_rules.rdr_observation_source_concept_id_suppression import (
    ObservationSourceConceptIDRowSuppression)
from cdr_cleaner.cleaning_rules.clean_height_weight import CleanHeightAndWeight
from cdr_cleaner.cleaning_rules.unit_normalization import UnitNormalization
from cdr_cleaner.cleaning_rules.drop_zero_concept_ids import DropZeroConceptIDs
from constants.cdr_cleaner import clean_cdr as cdr_consts
from constants.cdr_cleaner.clean_cdr import DataStage as stage
# Project imports
from utils import bq

LOGGER = logging.getLogger(__name__)

EHR_CLEANING_CLASSES = [(id_dedup.get_id_deduplicate_queries,),
                        (CleanMappingExtTables,)]

UNIONED_EHR_CLEANING_CLASSES = [
    (id_dedup.get_id_deduplicate_queries,),
    (clean_years.get_year_of_birth_queries,),
    (neg_ages.get_negative_ages_queries,),
    (bad_end_dates.get_bad_end_date_queries,),
    (drug_refills_supply.get_days_supply_refills_queries,),
    # trying to load a table while creating query strings,
    # won't work with mocked strings.  should use base class
    # setup_query_execution function to load dependencies before query execution
    (
        populate_routes.get_route_mapping_queries,),
    (EnsureDateDatetimeConsistency,),
    (remove_records_with_wrong_date.get_remove_records_with_wrong_date_queries,
    ),
    (invalid_procedure_source.get_remove_invalid_procedure_source_queries,),
    (CleanMappingExtTables,)
]

RDR_CLEANING_CLASSES = [
    (PpiBranching,),
    (ObservationSourceConceptIDRowSuppression,),
    (maps_to_value_vocab_update.get_maps_to_value_ppi_vocab_update_queries,),
    (back_fill_pmi_skip.get_run_pmi_fix_queries,),
    (CleanPPINumericFieldsUsingParameters,),
    (NullConceptIDForNumericPPI,),
    (remove_multiple_race_answers.
     get_remove_multiple_race_ethnicity_answers_queries,),
    (negative_ppi.get_update_ppi_queries,),
    # trying to load a table while creating query strings,
    # won't work with mocked strings.  should use base class
    # setup_query_execution function to load dependencies before query execution
    (
        smoking.get_queries_clean_smoking,),
    (ppi_drop_duplicates.
     get_remove_duplicate_set_of_responses_to_same_questions_queries,),
    # trying to load a table while creating query strings,
    # won't work with mocked strings.  should use base class
    # setup_query_execution function to load dependencies before query execution
    (
        operational_pii_fields.get_remove_operational_pii_fields_query,),
    # trying to load a table while creating query strings,
    # won't work with mocked strings.  should use base class
    # setup_query_execution function to load dependencies before query execution
    (
        map_questions_answers_to_omop.
        get_update_questions_answers_not_mapped_to_omop,),
    (round_ppi_values.get_round_ppi_values_queries,),
    (update_family_history.get_update_family_history_qa_queries,),
    (DropDuplicatePpiQuestionsAndAnswers,),
    (extreme_measurements.get_drop_extreme_measurement_queries,),
    (drop_mult_meas.get_drop_multiple_measurement_queries,),
]

COMBINED_CLEANING_CLASSES = [
    # trying to load a table while creating query strings,
    # won't work with mocked strings.  should use base class
    # setup_query_execution function to load dependencies before query execution
    (
        replace_standard_concept_ids.replace_standard_id_in_domain_tables,),
    # trying to load a table while creating query strings,
    # won't work with mocked strings.  should use base class
    # setup_query_execution function to load dependencies before query execution
    (
        domain_alignment.domain_alignment,),
    (drop_participants_without_ppi_or_ehr.get_queries,),
    (id_dedup.get_id_deduplicate_queries,),
    (clean_years.get_year_of_birth_queries,),
    (neg_ages.get_negative_ages_queries,),
    (bad_end_dates.get_bad_end_date_queries,),
    (no_data_30days_after_death.no_data_30_days_after_death,),
    (valid_death_dates.get_valid_death_date_queries,),
    (drug_refills_supply.get_days_supply_refills_queries,),
    # trying to load a table while creating query strings,
    # won't work with mocked strings.  should use base class
    # setup_query_execution function to load dependencies before query execution
    (
        populate_routes.get_route_mapping_queries,),
    (EnsureDateDatetimeConsistency,),
    (remove_records_with_wrong_date.get_remove_records_with_wrong_date_queries,
    ),
    (drop_duplicate_states.get_drop_duplicate_states_queries,),
    # TODO : Make null_invalid_foreign_keys able to run on de_identified dataset
    (
        null_foreign_key.null_invalid_foreign_keys,),
    (remove_aian_participants.get_queries,),
    (validate_missing_participants.delete_records_for_non_matching_participants,
    ),
    (CleanMappingExtTables,)
]

DEID_BASE_CLEANING_CLASSES = [
    (id_dedup.get_id_deduplicate_queries,),
    (neg_ages.get_negative_ages_queries,),
    (bad_end_dates.get_bad_end_date_queries,),
    (valid_death_dates.get_valid_death_date_queries,),
    (fill_source_value.get_fill_freetext_source_value_fields_queries,),
    (repopulate_person.get_repopulate_person_post_deid_queries,),
    (CleanMappingExtTables,),
]

<<<<<<< HEAD
DEID_CLEAN_CLEANING_CLASSES = [(UnitNormalization,), (CleanMappingExtTables,),
                               (CleanMappingExtTables,), (DropZeroConceptIDs,)]
=======
DEID_CLEAN_CLEANING_CLASSES = [(UnitNormalization,), (CleanHeightAndWeight,),
                               (CleanMappingExtTables,)]
>>>>>>> aee810f2

DATA_STAGE_RULES_MAPPING = {
    stage.EHR.value: EHR_CLEANING_CLASSES,
    stage.UNIONED.value: UNIONED_EHR_CLEANING_CLASSES,
    stage.RDR.value: RDR_CLEANING_CLASSES,
    stage.COMBINED.value: COMBINED_CLEANING_CLASSES,
    stage.DEID_BASE.value: DEID_BASE_CLEANING_CLASSES,
    stage.DEID_CLEAN.value: DEID_CLEAN_CLEANING_CLASSES,
}


def add_module_info_decorator(query_function, *positional_args, **keyword_args):
    """
    A decorator for adding the module information to the list of query dictionaries generated by the cleaning rules

    :param query_function: a function that generates a list of query dictionaries
    :return: a list of query dictionaries containing the module information
    """

    function_name = query_function.__name__
    module_name = inspect.getmodule(query_function).__name__
    _, line_no = inspect.getsourcelines(query_function)

    module_info_dict = {
        cdr_consts.MODULE_NAME: module_name,
        cdr_consts.FUNCTION_NAME: function_name,
        cdr_consts.LINE_NO: line_no
    }

    # Expand the query dictionary with the module_info_dict
    return [
        dict(**query, **module_info_dict)
        for query in query_function(*positional_args, **keyword_args)
    ]


def _gather_ehr_queries(project_id, dataset_id, sandbox_dataset_id):
    """
    gathers all the queries required to clean ehr dataset

    :param project_id: project name
    :param dataset_id: ehr dataset name
    :return: returns list of queries
    """
    return _get_query_list(EHR_CLEANING_CLASSES, project_id, dataset_id,
                           sandbox_dataset_id)


def _gather_rdr_queries(project_id, dataset_id, sandbox_dataset_id):
    """
    gathers all the queries required to clean rdr dataset

    :param project_id: project name
    :param dataset_id: rdr dataset name
    :param sandbox_dataset_id: sandbox_dataset_id
    :return: returns list of queries
    """
    return _get_query_list(RDR_CLEANING_CLASSES, project_id, dataset_id,
                           sandbox_dataset_id)


def _gather_combined_queries(project_id, dataset_id, sandbox_dataset_id):
    """
    gathers all the queries required to clean combined dataset

    :param project_id: project name
    :param dataset_id: combined dataset name
    :return: returns list of queries
    """
    return _get_query_list(COMBINED_CLEANING_CLASSES, project_id, dataset_id,
                           sandbox_dataset_id)


def _gather_unioned_ehr_queries(project_id, dataset_id, sandbox_dataset_id):
    """
    gathers all the queries required to clean unioned_ehr dataset

    :param project_id: project name
    :param dataset_id: unioned_ehr dataset name
    :return: returns list of queries
    """
    return _get_query_list(UNIONED_EHR_CLEANING_CLASSES, project_id, dataset_id,
                           sandbox_dataset_id)


def _gather_deid_base_cleaning_queries(project_id, dataset_id,
                                       sandbox_dataset_id):
    """
    gathers all the queries required to clean de_identified dataset

    These queries are applied to a copy of `<dataset_release_tag>_combined_deid`
    to create `<dataset_release_tag>_combined_deid_base`.  This dataset is
    copied for use by the Workbench team.

    :param project_id: project name
    :param dataset_id: de_identified dataset name
    :return: returns list of queries
    """
    return _get_query_list(DEID_BASE_CLEANING_CLASSES, project_id, dataset_id,
                           sandbox_dataset_id)


def _gather_deid_clean_cleaning_queries(project_id, dataset_id,
                                        sandbox_dataset_id):
    """
    gathers all the queries required to clean base version of de_identified dataset

    These queries are applied to a copy of `<dataset_release_tag>_combined_deid_base`
    to create `<dataset_release_tag>_combined_deid_clean`.  This dataset is
    copied for use by the Cohort Builder team.

    :param project_id: project name
    :param dataset_id: de_identified dataset name
    :return: returns list of queries
    """
    return _get_query_list(DEID_CLEAN_CLEANING_CLASSES, project_id, dataset_id,
                           sandbox_dataset_id)


def _get_query_list(cleaning_classes, project_id, dataset_id,
                    sandbox_dataset_id):
    """
    gathers all the queries required to clean a dataset

    :param cleaning_classes:  the list of classes generating SQL cleaning statements
    :param project_id: project name
    :param dataset_id: de_identified dataset name
    :return: returns list of queries
    """
    query_list = []

    for class_info in cleaning_classes:
        clazz = class_info[0]
        try:
            instance = clazz(project_id, dataset_id, sandbox_dataset_id)
        except TypeError:
            # raised when called with the 3 parameters and only 2 are needed
            query_list.extend(
                add_module_info_decorator(clazz, project_id, dataset_id))
        else:
            # should eventually be the main component of this function.
            # Everything should transition to using a common base class.
            if isinstance(instance, BaseCleaningRule):

                keywords = class_info[-1]
                if isinstance(keywords, dict):
                    positionals = class_info[1:-1]
                else:
                    keywords = {}
                    positionals = class_info[1:]

                query_list.extend(
                    add_module_info_decorator(instance.get_query_specs,
                                              *positionals, **keywords))
            else:
                # if the class is not of the common base class, raise an error
                # will prevent running manual cleaning rules that have not been
                # transitioned into proper cleaning rules
                #                raise TypeError(
                #                    '{} is not an instance of BaseCleaningRule'.format(
                #                        instance.__class__.__name__))
                # is raised when a function is called without all the required variables
                query_list.extend(
                    add_module_info_decorator(clazz, project_id, dataset_id,
                                              sandbox_dataset_id))

    return query_list


def clean_rdr_dataset(project_id=None, dataset_id=None):
    """
    Run all clean rules defined for the rdr dataset.

    :param project_id:  Name of the BigQuery project.
    :param dataset_id:  Name of the dataset to clean
    """
    if project_id is None:
        project_id = app_identity.get_application_id()
        LOGGER.info(
            f"Project is unspecified.  Using default value of:\t{project_id}")

    if dataset_id is None:
        dataset_id = bq_utils.get_rdr_dataset_id()
        LOGGER.info(
            f"Dataset is unspecified.  Using default value of:\t{dataset_id}")

    sandbox_dataset_id = sandbox.create_sandbox_dataset(project_id=project_id,
                                                        dataset_id=dataset_id)

    query_list = _gather_rdr_queries(project_id, dataset_id, sandbox_dataset_id)

    LOGGER.info("Cleaning rdr_dataset")
    clean_engine.clean_dataset(project_id, query_list, stage.RDR)


def clean_ehr_dataset(project_id=None, dataset_id=None):
    """
    Run all clean rules defined for the ehr dataset.

    :param project_id:  Name of the BigQuery project.
    :param dataset_id:  Name of the dataset to clean
    """
    if project_id is None:
        project_id = app_identity.get_application_id()
        LOGGER.info(
            f"Project is unspecified.  Using default value of:\t{project_id}")

    if dataset_id is None:
        dataset_id = bq_utils.get_dataset_id()
        LOGGER.info(
            f"Dataset is unspecified.  Using default value of:\t{dataset_id}")

    sandbox_dataset_id = sandbox.create_sandbox_dataset(project_id=project_id,
                                                        dataset_id=dataset_id)

    query_list = _gather_ehr_queries(project_id, dataset_id, sandbox_dataset_id)

    LOGGER.info("Cleaning ehr_dataset")
    clean_engine.clean_dataset(project_id, query_list, stage.EHR)


def clean_unioned_ehr_dataset(project_id=None, dataset_id=None):
    """
    Run all clean rules defined for the unioned ehr dataset.

    :param project_id:  Name of the BigQuery project.
    :param dataset_id:  Name of the dataset to clean
    """
    if project_id is None:
        project_id = app_identity.get_application_id()
        LOGGER.info(
            f"Project is unspecified.  Using default value of:\t{project_id}")

    if dataset_id is None:
        dataset_id = bq_utils.get_unioned_dataset_id()
        LOGGER.info(
            f"Dataset is unspecified.  Using default value of:\t{dataset_id}")

    sandbox_dataset_id = sandbox.create_sandbox_dataset(project_id=project_id,
                                                        dataset_id=dataset_id)

    query_list = _gather_unioned_ehr_queries(project_id, dataset_id,
                                             sandbox_dataset_id)

    LOGGER.info("Cleaning unioned_dataset")
    clean_engine.clean_dataset(project_id, query_list, stage.UNIONED)


def clean_combined_dataset(project_id=None, dataset_id=None):
    """
    Run all clean rules defined for the ehr and rdr dataset.

    :param project_id:  Name of the BigQuery project.
    :param dataset_id:  Name of the dataset to clean
    """
    if project_id is None:
        project_id = app_identity.get_application_id()
        LOGGER.info(
            f"Project is unspecified.  Using default value of:\t{project_id}")

    if dataset_id is None:
        dataset_id = bq_utils.get_combined_dataset_id()
        LOGGER.info(
            f"Dataset is unspecified.  Using default value of:\t{dataset_id}")

    sandbox_dataset_id = sandbox.create_sandbox_dataset(project_id=project_id,
                                                        dataset_id=dataset_id)

    query_list = _gather_combined_queries(project_id, dataset_id,
                                          sandbox_dataset_id)

    LOGGER.info("Cleaning combined_dataset")
    clean_engine.clean_dataset(project_id, query_list, stage.COMBINED)


def clean_combined_de_identified_dataset(project_id=None, dataset_id=None):
    """
    Run all clean rules defined for the deidentified ehr and rdr dataset.

    :param project_id:  Name of the BigQuery project.
    :param dataset_id:  Name of the dataset to clean
    """
    if project_id is None:
        project_id = app_identity.get_application_id()
        LOGGER.info(
            f"Project is unspecified.  Using default value of:\t{project_id}")

    if dataset_id is None:
        dataset_id = bq_utils.get_combined_deid_dataset_id()
        LOGGER.info(
            f"Dataset is unspecified.  Using default value of:\t{dataset_id}")

    sandbox_dataset_id = sandbox.create_sandbox_dataset(project_id=project_id,
                                                        dataset_id=dataset_id)

    query_list = _gather_deid_base_cleaning_queries(project_id, dataset_id,
                                                    sandbox_dataset_id)

    LOGGER.info("Cleaning de-identified dataset")
    clean_engine.clean_dataset(project_id, query_list, stage.DEID_BASE)


def clean_combined_de_identified_clean_dataset(project_id=None,
                                               dataset_id=None):
    """
    Run all clean rules defined for the deidentified ehr and rdr clean dataset.
    :param project_id:  Name of the BigQuery project.
    :param dataset_id:  Name of the dataset to clean
    """
    if project_id is None:
        project_id = app_identity.get_application_id()
        LOGGER.info(
            f"Project is unspecified.  Using default value of:\t{project_id}")

    if dataset_id is None:
        dataset_id = bq_utils.get_combined_deid_clean_dataset_id()
        LOGGER.info(
            f"Dataset is unspecified.  Using default value of:\t{dataset_id}")

    sandbox_dataset_id = sandbox.create_sandbox_dataset(project_id=project_id,
                                                        dataset_id=dataset_id)

    # TODO: Add Logic to run setup_rule for the cleaning rule with query_spec
    unit_normalization = UnitNormalization(project_id, dataset_id,
                                           sandbox_dataset_id)
    bq_client = bq.get_client(project_id)
    unit_normalization.setup_rule(client=bq_client)

    query_list = _gather_deid_clean_cleaning_queries(project_id, dataset_id,
                                                     sandbox_dataset_id)

    LOGGER.info("Cleaning de-identified dataset")
    clean_engine.clean_dataset(project_id, query_list, stage.DEID_CLEAN)


def clean_all_cdr():
    """
    Runs cleaning rules on all the datasets
    """
    clean_ehr_dataset()
    clean_unioned_ehr_dataset()
    clean_rdr_dataset()
    clean_combined_dataset()
    clean_combined_de_identified_dataset()
    clean_combined_de_identified_clean_dataset()


if __name__ == '__main__':
    import argparse

    parser = argparse.ArgumentParser(
        formatter_class=argparse.RawDescriptionHelpFormatter)
    parser.add_argument('-d',
                        '--data_stage',
                        required=True,
                        dest='data_stage',
                        action='store',
                        type=stage,
                        choices=list(
                            [s for s in stage if s is not stage.UNSPECIFIED]),
                        help='Specify the dataset')
    parser.add_argument('-s', action='store_true', help='Send logs to console')
    args = parser.parse_args()
    clean_engine.add_console_logging(args.s)
    if args.data_stage == stage.EHR:
        clean_ehr_dataset()
    elif args.data_stage == stage.UNIONED:
        clean_unioned_ehr_dataset()
    elif args.data_stage == stage.RDR:
        clean_rdr_dataset()
    elif args.data_stage == stage.COMBINED:
        clean_combined_dataset()
    elif args.data_stage == stage.DEID_BASE:
        clean_combined_de_identified_dataset()
    elif args.data_stage == stage.DEID_CLEAN:
        clean_combined_de_identified_clean_dataset()
    else:
        raise OSError(
            f'Dataset selection should be from [{stage.EHR}, {stage.UNIONED}, {stage.RDR}, {stage.COMBINED},'
            f' {stage.DEID_BASE}, {stage.DEID_CLEAN}]')<|MERGE_RESOLUTION|>--- conflicted
+++ resolved
@@ -166,13 +166,8 @@
     (CleanMappingExtTables,),
 ]
 
-<<<<<<< HEAD
 DEID_CLEAN_CLEANING_CLASSES = [(UnitNormalization,), (CleanMappingExtTables,),
                                (CleanMappingExtTables,), (DropZeroConceptIDs,)]
-=======
-DEID_CLEAN_CLEANING_CLASSES = [(UnitNormalization,), (CleanHeightAndWeight,),
-                               (CleanMappingExtTables,)]
->>>>>>> aee810f2
 
 DATA_STAGE_RULES_MAPPING = {
     stage.EHR.value: EHR_CLEANING_CLASSES,
