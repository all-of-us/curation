--- conflicted
+++ resolved
@@ -1,40 +1,22 @@
-<<<<<<< HEAD
 # Python imports
-=======
->>>>>>> 80b11eb3
 import json
 import logging
 import os
 import socket
 import time
 
-<<<<<<< HEAD
 #Third party imports
-=======
->>>>>>> 80b11eb3
 from google.appengine.api import app_identity
 from googleapiclient.discovery import build
 from googleapiclient.errors import HttpError
 
-<<<<<<< HEAD
 # Project imports
-=======
->>>>>>> 80b11eb3
 import common
 import constants.bq_utils as bq_consts
 import gcs_utils
 import resources
 
-<<<<<<< HEAD
 socket.setdefaulttimeout(bq_consts.SOCKET_TIMEOUT)
-=======
-SOCKET_TIMEOUT = 600000
-BQ_DEFAULT_RETRY_COUNT = 10
-# Maximum results returned by list_tables (API has a low default value)
-LIST_TABLES_MAX_RESULTS = 2000
-
-socket.setdefaulttimeout(SOCKET_TIMEOUT)
->>>>>>> 80b11eb3
 
 
 class InvalidOperationError(RuntimeError):
