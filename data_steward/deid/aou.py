"""
AOU - De-identification Engine
Steve L. Nyemba <steve.l.nyemba@vanderbilt.edu>

This engine will run de-identification rules against a given table, certain
rules are applied to all tables (if possible).  We have divided rules and application
of the rules, in order to have granular visibility into what is happening.

DESIGN:

    - The solution:
    The Application of most of the rules are handled in the SQL projection, this
    allows for simpler jobs with no risk of limitations around joins imposed by big-query.
    By dissecting operations in this manner it is possible to log the nature of an
    operation on a given attribute as well as pull some sample data to illustrate it.

    We defined a vocabulary of rule specifications:
        -fields         Attributes upon which a given rule can be applied
        -values         conditional values that determine an out-come of a rule (can be followed by an operation like REGEXP)
                            If followed by "apply": "REGEXP" the values are assumed to be applied using regular expressions
                            If NOT followed by anything the values are assumed to be integral values and the IN operator is used instead
        -into           outcome related to a rule
        -key_field      attribute to be used as a filter that can be specified by value_field or values
        -value_field    value associated with a key_field
        -on             suggests a meta table and will have filter condition when generalization or a field name for row based suppression
        -copy_to        defined for generalizations. Uses the values associated with one field
                        to update another field. To the user, it acts like a "copy new value to this field too" rule
        -dataset        defined for generalizations using aggregating rules. Helps develop the sub-query used
                        by the aggregate. ':idataset' is default. uses the dataset name
        -alias          defined for generalizations using aggregating rules. Allows a sub-query to
                        construct a temporary table named by this field
        -key_row        defined for generalizations using aggregating rules. Allows a sub-query to
                        define which field to use for joins


    Overall there are rules that suggest what needs to happen on values, and there
    is a fine specifying how to apply the rule on a given table.

    - The constraints:

        1. Bigquery is designed to be used as a warehouse not an RDBMS. That being said
            a. it lends itself to uncontrollable information redundancies and proliferation.
            b. There is no referential integrity support in bigquery.
            As a result there is no mechanism that guarantees data-integrity.


        2. We have a method "simulate" that acts as a sampler to provide some visibility
        into what this engine has done given an attribute and the value space of the data.
        This potentially adds to data redundancies. It must remain internal.

    LIMITATIONS:
        - The engine is not able to validate the rules without having to submit the job.
        - The engine can not simulate complex cases. Its intent is to help in
        providing information about basic scenarios,
        - The engine does not resolve issues of inconsistency with data for instance:
        if a record has M, F on two fields for gender ... this issue is out of the scope of deid.
        Because it relates to data-integrity.

    USAGE:

        python aou.py --rules <path.json> --idataset <name> --private_key <file> --table <table.json> --action [submit, simulate|debug] [--cluster] [--log <path>]
        --rule  will point to the JSON file containing rules
        --idataset  name of the input dataset (an output dataset with suffix _deid will be generated)
        --table     path of that specify how rules are to be applied on a table
        --private_key   service account file location
        --pipeline      specifies operations and the order in which operations are to be undertaken.
                        Operations should be comma separated
                        By default, the pipeline is generalize, suppress, shift, compute
        --age-limit     This parameter is optional and sets the age limit. By default, it will apply 89 years
        --action        what to do:
                        simulate    will generate simulation without creating an output table
                        submit      will create an output table
                        debug       will just print output without simulation or submit (runs alone)
"""
# Python imports
import json
import logging
import os
import time
from copy import copy

# Third party imports
import numpy as np
import pandas as pd
from google.cloud import bigquery as bq
from google.oauth2 import service_account

# Project imports
import bq_utils
import constants.bq_utils as bq_consts
from common import PIPELINE_TABLES
from constants.deid.deid import MAX_AGE
from deid.parser import parse_args
from deid.press import Press
from resources import DEID_PATH
from tools.concept_ids_suppression import get_all_concept_ids

LOGGER = logging.getLogger(__name__)
MEASUREMENT_TIME = 'measurement_time'


<<<<<<< HEAD
def create_person_id_src_hpo_map(client, input_dataset):
    """
    Create a table containing person_ids and src_hpo_ids

    :param client: a BigQueryClient
    :param input_dataset:  the input dataset to deid
    """
    map_tablename = "_mapping_person_src_hpos"
    sql = ("select distinct person_id, src_hpo_id "
           "from {input_dataset}._mapping_{table} "
           "join {input_dataset}.{table} "
           "using ({table}_id) "
           "where src_hpo_id not like 'rdr'")

    # list dataset contents
    dataset_tables = client.list_tables(input_dataset)
    dataset_table_ids = [table.table_id for table in dataset_tables]

    mapping_tables = []
    mapped_tables = []
    for table in dataset_table_ids:
        if table.startswith('_mapping_'):
            mapping_tables.append(table)
            mapped_tables.append(table[9:])

    # make sure mapped tables all exist
    check_tables = []
    for table in mapped_tables:
        if table in dataset_table_ids:
            check_tables.append(table)

    # make sure check_tables contain person_id fields
    person_id_tables = []
    for table in check_tables:
        table_obj = client.get_table(f'{input_dataset}.{table}')
        for schema_field in table_obj.schema:
            if 'person_id' in schema_field.name:
                person_id_tables.append(table)

    # revamp mapping tables to contain only mapping tables for tables
    # with person_id fields
    mapping_tables = [f'_mapping_{table}' for table in person_id_tables]

    sql_statement = []
    for table in person_id_tables:
        sql_statement.append(
            sql.format(table=table, input_dataset=input_dataset))

    final_query = ' UNION DISTINCT '.join(sql_statement)

    # create the mapping table
    if map_tablename not in dataset_table_ids:
        fields = [{
            "type": "integer",
            "name": "person_id",
            "mode": "required",
            "description": "the person_id of someone with an ehr record"
        }, {
            "type": "string",
            "name": "src_hpo_id",
            "mode": "required",
            "description": "the src_hpo_id of an ehr record"
        }]
        bq_utils.create_table(map_tablename, fields, dataset_id=input_dataset)

    bq_utils.query(final_query,
                   destination_table_id=map_tablename,
                   destination_dataset_id=input_dataset,
                   write_disposition=bq_consts.WRITE_TRUNCATE)
    LOGGER.info(f"Created mapping table:\t{input_dataset}.{map_tablename}")


def create_allowed_states_table(input_dataset, credentials):
    """
    Create a mapping table of src_hpos to states they are located in.
    """

    map_tablename = f'{input_dataset}._mapping_src_hpos_to_allowed_states'
    data = pd.read_csv(
        os.path.join(DEID_PATH, 'config', 'internal_tables',
                     'src_hpos_to_allowed_states.csv'))

    # write this to bigquery.
    data.to_gbq(map_tablename, credentials=credentials, if_exists='replace')
=======
def milliseconds_since_epoch():
    """
    Helper method to get the number of milliseconds from the epoch to now

    :return:  an integer number of milliseconds
    """
    return int(
        (datetime.utcnow() - datetime(1970, 1, 1)).total_seconds() * 1000)
>>>>>>> 66fa19ec


def create_concept_id_lookup_table(client, input_dataset, credentials):
    """
    Create a lookup table of concept_id's to suppress

    :param client: a BigQueryClient
    :param input_dataset: input dataset to save lookup table to
    :param credentials: bigquery credentials
    """

    lookup_tablename = f'{input_dataset}._concept_ids_suppression'
    columns = [
        'vocabulary_id', 'concept_code', 'concept_name', 'concept_id',
        'domain_id', 'rule', 'question'
    ]

    # use utility to get and append concept_ids from csv files and queries
    data = get_all_concept_ids(columns, input_dataset, client)

    # write this to bigquery.
    data.to_gbq(lookup_tablename, credentials=credentials, if_exists='replace')


class AOU(Press):

    def __init__(self, **args):
        args['store'] = 'bigquery'
        Press.__init__(self, **args)
        self.private_key = args.get('private_key', '')
        self.credentials = service_account.Credentials.from_service_account_file(
            self.private_key)
        self.partition = args.get('cluster', False)
        self.priority = args.get('interactive', 'BATCH')

        if 'shift' in self.deid_rules:
            #
            # Minor updates that are the result of a limitation as to how rules are specified.
            # @TODO: Improve the rule specification language
            shift_days = (
                f'SELECT shift from {self.idataset}._deid_map '
                f'WHERE _deid_map.person_id = {self.tablename}.person_id')
            self.deid_rules['shift'] = json.loads(
                json.dumps(self.deid_rules['shift']).replace(
                    ":SHIFT", shift_days))

    def initialize(self, **args):
        Press.initialize(self, **args)
        LOGGER.info(f"BEGINNING de-identification on table:\t{self.tablename}")

        age_limit = args.get('age_limit', MAX_AGE)
        LOGGER.info(f"Using participant age limit of {age_limit}")

        map_tablename = self.idataset + "._deid_map"

        # Create concept_id lookup table for suppressions
        create_concept_id_lookup_table(self.bq_client, self.idataset,
                                       self.credentials)

        # ensure mapping table only contains participants within age limits
        sql = (
            f"SELECT DISTINCT p.person_id, "
            f"{PIPELINE_TABLES}.calculate_age(CURRENT_DATE, EXTRACT(DATE FROM birth_datetime)) AS age "
            f"FROM {self.idataset}.person AS p "
            f"JOIN {map_tablename} AS map "
            f"USING (person_id) "
            f"ORDER BY age")
        job_config = {'query': {'defaultDataset': {'datasetId': self.idataset}}}
        person_table = self.get_dataframe(sql=sql, query_config=job_config)
        LOGGER.info(f"possible patient count is:\t{person_table.shape[0]}")

        # ensure age eligible participants exist in the mapping table
        eligible_person_table = person_table[person_table.age < age_limit]
        if eligible_person_table.shape[0] < 1:
            LOGGER.error(
                f"Unable to initialize Deid. {map_tablename} table cannot be "
                f"joined to {self.idataset}.person table to verify age requirements."
            )

        # ensure no age ineligible participants are available in the mapping table
        ineligible_person_table = person_table[person_table.age >= age_limit]
        if ineligible_person_table.shape[0] > 0:
            LOGGER.error(f"{ineligible_person_table.shape[0]} age ineligible "
                         f"participants are available in "
                         f"{map_tablename}.  Deid is bailing out!!")

        LOGGER.info(f"map table contains {eligible_person_table.shape[0]} "
                    f"records.")

        return eligible_person_table.shape[
            0] > 0 and ineligible_person_table.shape[0] < 1

    def get_dataframe(self, sql=None, limit=None, query_config=None):
        """
        This function will execute a query to a data-frame (for easy handling)
        """
        if sql is None:
            sql = ("SELECT * FROM {idataset}.{tablename}".format(
                idataset=self.idataset, tablename=self.tablename))

        if limit:
            sql = sql + " LIMIT " + str(limit)

        try:
            if query_config:
                df = pd.read_gbq(sql,
                                 credentials=self.credentials,
                                 dialect='standard',
                                 configuration=query_config)
            else:
                df = pd.read_gbq(sql,
                                 credentials=self.credentials,
                                 dialect='standard')

            return df
        except Exception:
            LOGGER.exception(f"Unable to execute the query:\t{sql}")

        return pd.DataFrame()

    def _add_suppression_rules(self, columns):
        """
        Adding suppression rules that should always exist.

        :param columns: a list of column names for the given table
        """
        if 'suppress' not in self.table_info:
            self.table_info['suppress'] = []
        #
        # Relational attributes that require suppression are inventoried this allows automatic suppression
        # It's done to make the engine more usable (by minimizing the needs for configuration)
        #
        rem_cols = True
        for rule in self.table_info['suppress']:
            if 'rules' in rule and rule['rules'].endswith(
                    'DEMOGRAPHICS-COLUMNS'):
                rem_cols = False
                rule['table'] = self.get_tablename()
                rule['fields'] = columns

        if rem_cols:
            self.table_info['suppress'].append({
                "rules": "@suppress.DEMOGRAPHICS-COLUMNS",
                "table": self.get_tablename(),
                "fields": columns
            })
            LOGGER.info('added demographics-columns suppression rules')

    def _add_temporal_shifting_rules(self, columns):
        """
        Add default date shifting rules, if not specified in the config file.

        :param columns: a list of column names for the given table
        """
        date_columns = []
        for name in columns:
            for temporal in ['date', 'time', 'datetime']:
                if temporal in name.split('_') and name != MEASUREMENT_TIME:
                    date_columns.append(name)
        #
        # shifting date attributes can be automatically done for relational fields
        # by looking at the field name of the data-type
        # @TODO: consider looking at the field name, changes might happen all of a sudden
        #
        if date_columns:
            date = {}
            datetime_field = {}

            for name in date_columns:
                # check covers 'datetime' fields by default,
                # they already have 'time' in the name
                if 'time' in name:
                    if 'fields' not in datetime_field:
                        datetime_field['fields'] = []
                    datetime_field['fields'].append(name)
                    datetime_field['rules'] = '@shift.datetime'
                elif 'date' in name:
                    if 'fields' not in date:
                        date['fields'] = []

                    date['fields'].append(name)
                    date['rules'] = '@shift.date'
            _toshift = []

            if date and datetime_field:
                _toshift = [date, datetime_field]
            elif date or datetime_field:
                _toshift = [date] if date else [datetime_field]

            if 'shift' not in self.table_info:
                self.table_info['shift'] = []

            if _toshift:
                LOGGER.info(f"shifting fields:\t{_toshift}")
                self.table_info['shift'] += _toshift

    def _add_compute_rules(self, columns):
        """
        Add default value mapping rules, if not specified in the config file.

        :param columns: a list of column names for the given table
        """
        # check if person_id mapping has already been configured
        needs_compute_id = True
        if 'compute' not in self.table_info:
            self.table_info['compute'] = []
        else:
            for rule_dict in self.table_info.get('compute', {}):
                if '@compute.id' in rule_dict.get('rules'):
                    needs_compute_id = False

        # if a person_id column exists and a mapping has not been configured, add one
        if needs_compute_id and 'person_id' in columns:
            self.table_info['compute'].append({
                "rules": "@compute.id",
                "fields": ["person_id"],
                "table": ":idataset._deid_map as map_user",
                "key_field": "map_user.person_id",
                "value_field": self.tablename + ".person_id"
            })

    def _add_dml_statements_rules(self):
        """
        Add default duplicate records dropping configuration, if not specified in the config file.
        """
        if 'generalize' in self.table_info:
            gen_rules = {}
            # pull the where clause information for generalization rules
            for item in self.table_info['generalize']:
                name = item.get('rules').split('.')[1]
                gen_rules[name] = item.get('on')

            # pull the rules that may have duplicates
            drop_duplicates_rules = {}
            for key, rule_list in self.deid_rules.get('generalize').items():
                rule_generalizations = []
                if isinstance(rule_list, list):
                    for rule in rule_list:
                        if rule.get('drop_duplicates',
                                    'no').lower() in ['true', 't', 'yes', 'y']:
                            rule_generalizations.append(rule.get('into'))
                            drop_duplicates_rules[key] = rule_generalizations

            # create lists for the generalized values and where clauses
            values_to_drop_on = []
            generalized_multiple_values = []
            for drop_rule, drop_values in drop_duplicates_rules.items():
                on_dict = gen_rules.get(drop_rule)
                on_values = on_dict.get('values')
                values_to_drop_on.extend(on_values)
                generalized_multiple_values.extend(drop_values)

            # set a dml statement to execute with the generalized info
            self.table_info['dml_statements'] = [{
                'rules': '@dml_statements.' + self.tablename,
                'tablename': self.tablename,
                'generalized_values': generalized_multiple_values,
                'key_values': values_to_drop_on
            }]

            self.pipeline.append('dml_statements')

    def update_rules(self):
        """
        This will add rules that are to be applied by default to the current table
        @TODO: Make sure there's a way to specify these in the configuration
        """
        columns = self.get_table_columns(self.tablename)

        self._add_suppression_rules(columns)
        self._add_temporal_shifting_rules(columns)
        self._add_compute_rules(columns)
        self._add_dml_statements_rules()

    def submit(self, sql, create, dml=None):
        """
        Submit the sql query to create a de-identified table.

        :param sql:  The sql to send.
        :param create: a flag to identify if this query should create a new
            table or append to an existing table.
        :param dml:  boolean flag identifying if a statement is a dml statement
        """
        dml = False if dml is None else dml
        table_name = self.get_tablename()
        client = bq.Client.from_service_account_json(self.private_key)
        #
        # Let's make sure the out dataset exists
        datasets = list(client.list_datasets())
        found = np.sum(
            [1 for dataset in datasets if dataset.dataset_id == self.odataset])
        if not found:
            dataset = bq.Dataset(client.dataset(self.odataset))
            client.create_dataset(dataset)

        # create the output table
        if create:
            LOGGER.info(f"creating new table:\t{self.tablename}")
            bq_utils.create_standard_table(self.tablename,
                                           self.tablename,
                                           drop_existing=True,
                                           dataset_id=self.odataset)
            write_disposition = bq_consts.WRITE_EMPTY
        else:
            write_disposition = bq_consts.WRITE_APPEND
            LOGGER.info(f"appending results to table:\t{self.tablename}")

        job = bq.QueryJobConfig()
        job.priority = self.priority
        job.dry_run = True

        dml_job = None
        if not dml:
            job.destination = client.dataset(self.odataset).table(
                self.tablename)
            job.use_query_cache = True
            job.allow_large_results = True
            job.write_disposition = write_disposition
            if self.partition:
                job._properties['timePartitioning'] = {'type': 'DAY'}
                job._properties['clustering'] = {'field': 'person_id'}
        else:
            # create a copy of the job config to use if the dry-run passes
            dml_job = copy(job)

        LOGGER.info(
            f"submitting a dry-run for:\t{self.get_tablename()}\t\tpriority:\t%s\t\tpartition:\t%s",
            self.priority, self.partition)

        logpath = os.path.join(self.logpath, self.idataset)
        try:
            os.makedirs(logpath)
        except OSError:
            # log path already exists and we don't care
            pass

        try:
            response = client.query(sql, location='US', job_config=job)
        except Exception:
            LOGGER.exception(
                f"dry run query failed for:\t{self.get_tablename()}\n"
                f"\t\tSQL:\t{sql}\n"
                f"\t\tjob config:\t{job}")
        else:

            if response.state == 'DONE':
                if dml_job:
                    job = dml_job

                job.dry_run = False

                LOGGER.info('dry-run passed.  submitting query for execution.')

                response = client.query(sql, location='US', job_config=job)
                LOGGER.info(
                    f"submitted a bigquery job for table:\t{table_name}\t\t"
                    f"status:\t'pending'\t\tvalue:\t{response.job_id}")
                self.wait(client, response.job_id)

    def wait(self, client, job_id):
        """
        Wait for the query to finish executing.

        :param client:  The BigQuery client object.
        :param job_id:  job_id to verify finishes.
        """
        LOGGER.info(
            f"sleeping for table:\t{self.get_tablename()}\t\tjob_id:\t{job_id}")
        status = 'NONE'

        while True:
            status = client.get_job(job_id).state

            if status == 'DONE':
                break
            else:
                time.sleep(5)

        LOGGER.info(f"awake.  status is:\t{status}")


def main(raw_args=None):
    """
    Run the de-identifying software.

    Entry point for de-identification.  Setting the main this way allows the
    module to run as a stand alone script or as part of the pipeline.
    """
    sys_args = parse_args(raw_args)

    handle = AOU(**sys_args)

    if handle.initialize(age_limit=sys_args.get('age_limit')):
        handle.do()
    else:
        LOGGER.error(
            f"Unable to initialize process.  Check _deid_map table "
            f"contents against {sys_args.get('idataset')}.person contents")


if __name__ == '__main__':
    main()<|MERGE_RESOLUTION|>--- conflicted
+++ resolved
@@ -78,6 +78,7 @@
 import os
 import time
 from copy import copy
+from datetime import datetime
 
 # Third party imports
 import numpy as np
@@ -87,6 +88,8 @@
 
 # Project imports
 import bq_utils
+from gcloud.bq import BigQueryClient
+import app_identity
 import constants.bq_utils as bq_consts
 from common import PIPELINE_TABLES
 from constants.deid.deid import MAX_AGE
@@ -99,92 +102,6 @@
 MEASUREMENT_TIME = 'measurement_time'
 
 
-<<<<<<< HEAD
-def create_person_id_src_hpo_map(client, input_dataset):
-    """
-    Create a table containing person_ids and src_hpo_ids
-
-    :param client: a BigQueryClient
-    :param input_dataset:  the input dataset to deid
-    """
-    map_tablename = "_mapping_person_src_hpos"
-    sql = ("select distinct person_id, src_hpo_id "
-           "from {input_dataset}._mapping_{table} "
-           "join {input_dataset}.{table} "
-           "using ({table}_id) "
-           "where src_hpo_id not like 'rdr'")
-
-    # list dataset contents
-    dataset_tables = client.list_tables(input_dataset)
-    dataset_table_ids = [table.table_id for table in dataset_tables]
-
-    mapping_tables = []
-    mapped_tables = []
-    for table in dataset_table_ids:
-        if table.startswith('_mapping_'):
-            mapping_tables.append(table)
-            mapped_tables.append(table[9:])
-
-    # make sure mapped tables all exist
-    check_tables = []
-    for table in mapped_tables:
-        if table in dataset_table_ids:
-            check_tables.append(table)
-
-    # make sure check_tables contain person_id fields
-    person_id_tables = []
-    for table in check_tables:
-        table_obj = client.get_table(f'{input_dataset}.{table}')
-        for schema_field in table_obj.schema:
-            if 'person_id' in schema_field.name:
-                person_id_tables.append(table)
-
-    # revamp mapping tables to contain only mapping tables for tables
-    # with person_id fields
-    mapping_tables = [f'_mapping_{table}' for table in person_id_tables]
-
-    sql_statement = []
-    for table in person_id_tables:
-        sql_statement.append(
-            sql.format(table=table, input_dataset=input_dataset))
-
-    final_query = ' UNION DISTINCT '.join(sql_statement)
-
-    # create the mapping table
-    if map_tablename not in dataset_table_ids:
-        fields = [{
-            "type": "integer",
-            "name": "person_id",
-            "mode": "required",
-            "description": "the person_id of someone with an ehr record"
-        }, {
-            "type": "string",
-            "name": "src_hpo_id",
-            "mode": "required",
-            "description": "the src_hpo_id of an ehr record"
-        }]
-        bq_utils.create_table(map_tablename, fields, dataset_id=input_dataset)
-
-    bq_utils.query(final_query,
-                   destination_table_id=map_tablename,
-                   destination_dataset_id=input_dataset,
-                   write_disposition=bq_consts.WRITE_TRUNCATE)
-    LOGGER.info(f"Created mapping table:\t{input_dataset}.{map_tablename}")
-
-
-def create_allowed_states_table(input_dataset, credentials):
-    """
-    Create a mapping table of src_hpos to states they are located in.
-    """
-
-    map_tablename = f'{input_dataset}._mapping_src_hpos_to_allowed_states'
-    data = pd.read_csv(
-        os.path.join(DEID_PATH, 'config', 'internal_tables',
-                     'src_hpos_to_allowed_states.csv'))
-
-    # write this to bigquery.
-    data.to_gbq(map_tablename, credentials=credentials, if_exists='replace')
-=======
 def milliseconds_since_epoch():
     """
     Helper method to get the number of milliseconds from the epoch to now
@@ -193,7 +110,6 @@
     """
     return int(
         (datetime.utcnow() - datetime(1970, 1, 1)).total_seconds() * 1000)
->>>>>>> 66fa19ec
 
 
 def create_concept_id_lookup_table(client, input_dataset, credentials):
@@ -205,7 +121,7 @@
     :param credentials: bigquery credentials
     """
 
-    lookup_tablename = f'{input_dataset}._concept_ids_suppression'
+    lookup_tablename = input_dataset + "._concept_ids_suppression"
     columns = [
         'vocabulary_id', 'concept_code', 'concept_name', 'concept_id',
         'domain_id', 'rule', 'question'
@@ -228,6 +144,8 @@
             self.private_key)
         self.partition = args.get('cluster', False)
         self.priority = args.get('interactive', 'BATCH')
+        self.project_id = app_identity.get_application_id()
+        self.bq_client = BigQueryClient(project_id=self.project_id)
 
         if 'shift' in self.deid_rules:
             #
@@ -247,7 +165,10 @@
         age_limit = args.get('age_limit', MAX_AGE)
         LOGGER.info(f"Using participant age limit of {age_limit}")
 
+        million = 1000000
         map_tablename = self.idataset + "._deid_map"
+
+        map_table = pd.DataFrame()
 
         # Create concept_id lookup table for suppressions
         create_concept_id_lookup_table(self.bq_client, self.idataset,
@@ -415,7 +336,7 @@
                 "value_field": self.tablename + ".person_id"
             })
 
-    def _add_dml_statements_rules(self):
+    def _add_dml_statements_rules(self, columns):
         """
         Add default duplicate records dropping configuration, if not specified in the config file.
         """
@@ -466,7 +387,7 @@
         self._add_suppression_rules(columns)
         self._add_temporal_shifting_rules(columns)
         self._add_compute_rules(columns)
-        self._add_dml_statements_rules()
+        self._add_dml_statements_rules(columns)
 
     def submit(self, sql, create, dml=None):
         """
