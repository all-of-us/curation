"""
Create a new CDM dataset which is the union of all EHR datasets submitted by HPOs

 1) Create empty output tables to ensure proper schema, clustering, etc.

 2) For all tables -EXCEPT person- that have numeric primary key columns, create mapping tables used to assign new
    IDs in output.

    The structure of the mapping table follows this convention:

    _mapping_<cdm_table> (         -- table name is derived from the CDM table it maps
      src_table_id:       STRING,  -- identifies input table whose ids are to be mapped
      src_<cdm_table>_id: INTEGER, -- original value of unique identifier in source table
      <cdm_table>_id:     INTEGER, -- new unique identifier which will be used in output
      hpo_id:             STRING   -- identifier of the hpo site
    )

    For example, this table is eventually used to load the output visit_occurrence table:

    _mapping_measurement_id (
      src_table_id:       STRING,
      src_measurement_id: INTEGER,
      measurement_id:     INTEGER,
      hpo_id:             STRING
    )

    The table _mapping_measurement_id is loaded with a query which looks like this:

    WITH all_measurement AS (
      (SELECT
        'chs_measurement'  AS src_table_id,
        measurement_id     AS src_measurement_id
       FROM `project_id.dataset_id.chs_measurement`)

      UNION ALL

      (SELECT
        'pitt_measurement' AS src_table_id,
        measurement_id     AS src_measurement_id
       FROM `project_id.dataset_id.pitt_measurement`)

      -- ...  <subqueries for each hpo_id>

      UNION ALL

      (SELECT
        'nyc_measurement' AS src_table_id,
        measurement_id    AS src_measurement_id
       FROM `project_id.dataset_id.nyc_measurement`)
    )

    SELECT
      src_table_id,
      src_measurement_id,
      ROW_NUMBER() OVER () AS measurement_id
      SUBSTR(src_table_id, 1, STRPOS(src_table_id, "_measurement")-1) AS src_hpo_id
    FROM all_measurement

 3) For all tables, compose a query to fetch the union of records submitted by all HPOs and save the results in output.
   * Use new primary keys in output where applicable
   * Use new visit_occurrence_id where applicable

## Notes
Currently the following environment variables must be set:
 * GOOGLE_APPLICATION_CREDENTIALS: path to service account key json file (e.g. /path/to/all-of-us-ehr-dev-abc123.json)
 * APPLICATION_ID: GCP project ID (e.g. all-of-us-ehr-dev)
 * BIGQUERY_DATASET_ID: input dataset where submissions are stored
 * UNIONED_DATASET_ID: output dataset where unioned results should be stored

TODO
 * Besides `visit_occurrence` also handle mapping of other foreign key fields (e.g. `location_id`)
"""
import argparse
import logging
from google.appengine.api.app_identity import app_identity

import bq_utils
import resources
import common

VISIT_OCCURRENCE = 'visit_occurrence'
VISIT_OCCURRENCE_ID = 'visit_occurrence_id'
UNION_ALL = '''

        UNION ALL
        
'''


def output_table_for(table_id):
    """
    Get the name of the table where results of the union will be stored

    :param table_id: name of a CDM table
    :return: name of the table where results of the union will be stored
    """
    return 'unioned_ehr_' + table_id


def has_primary_key(table):
    """
    Determines if a CDM table contains a numeric primary key field

    :param table: name of a CDM table
    :return: True if the CDM table contains a primary key field, False otherwise
    """
    assert (table in common.CDM_TABLES)
    fields = resources.fields_for(table)
    id_field = table + '_id'
    return any(field for field in fields if field['type'] == 'integer' and field['name'] == id_field)


def tables_to_map():
    """
    Determine which CDM tables must have ids remapped

    :return: the list of table names
    """
    result = []
    for table in common.CDM_TABLES:
        if table != 'person' and has_primary_key(table):
            result.append(table)
    return result


def _list_all_table_ids(dataset_id):
    tables = bq_utils.list_tables(dataset_id)
    return [table['tableReference']['tableId'] for table in tables]


def _mapping_subqueries(table_name, hpo_ids, dataset_id, project_id):
    """
    Get list of subqueries (one for each HPO table found in the source) that comprise the ID mapping query

    :param table_name: name of a CDM table whose ID field must be remapped
    :param hpo_ids: list of HPOs to process
    :param dataset_id: identifies the source dataset
    :param project_id: identifies the GCP project
    :return: list of subqueries
    """
    result = []
    # Hpo_unique num stores the unique id assigned to the HPO_sites
    hpo_unique_num = {}
    i = 1
    for hpo_id in hpo_ids:
        hpo_unique_num[hpo_id] = i * 100000000
        i += 1

    # Exclude subqueries that reference tables that are missing from source dataset
    all_table_ids = _list_all_table_ids(dataset_id)
    for hpo_id in hpo_ids:
        table_id = bq_utils.get_table_id(hpo_id, table_name)
        if table_id in all_table_ids:
            subquery = '''
                (SELECT '{table_id}' AS src_table_id,
                  {table_name}_id AS src_{table_name}_id,
                  ROW_NUMBER() over() + {hpo_unique_num} as {table_name}_id
                  FROM `{project_id}.{dataset_id}.{table_id}`)
                '''.format(table_id=table_id, table_name=table_name, project_id=project_id, dataset_id=dataset_id,
                           hpo_unique_num=hpo_unique_num[hpo_id])
            result.append(subquery)
        else:
            logging.info(
                'Excluding table {table_id} from mapping query because it does not exist'.format(table_id=table_id))
    return result


def mapping_query(table_name, hpo_ids, dataset_id=None, project_id=None):
    """
    Get query used to generate new ids for a CDM table

    :param table_name: name of CDM table
    :param hpo_ids: identifies the HPOs
    :param dataset_id: identifies the BQ dataset containing the input table
    :param project_id: identifies the GCP project containing the dataset
    :return: the query
    """
    if dataset_id is None:
        dataset_id = bq_utils.get_dataset_id()
    if project_id is None:
        project_id = app_identity.get_application_id()
    subqueries = _mapping_subqueries(table_name, hpo_ids, dataset_id, project_id)
    union_all_query = UNION_ALL.join(subqueries)
    return '''
    WITH all_{table_name} AS (
      {union_all_query}
    )
    SELECT 
        src_table_id,
        src_{table_name}_id,
<<<<<<< HEAD
        ROW_NUMBER() OVER () AS {table_name}_id,
        SUBSTR(src_table_id, 1, STRPOS(src_table_id, "_{table_name}")-1) AS src_hpo_id
=======
        {table_name}_id
>>>>>>> 00c8bec5
    FROM all_{table_name}
    '''.format(union_all_query=union_all_query, table_name=table_name)


def mapping_table_for(domain_table):
    """
    Get name of mapping table generated for a domain table

    :param domain_table: one of the domain tables (e.g. 'visit_occurrence', 'condition_occurrence')
    :return:
    """
    return '_mapping_' + domain_table


def mapping(domain_table, hpo_ids, input_dataset_id, output_dataset_id, project_id):
    """
    Create and load a table that assigns unique ids to records in domain tables
    Note: Overwrites destination table if it already exists

    :param domain_table:
    :param hpo_ids: identifies which HPOs' data to include in union
    :param input_dataset_id: identifies dataset with multiple CDMs, each from an HPO submission
    :param output_dataset_id: identifies dataset where mapping table should be output
    :param project_id: identifies GCP project that contain the datasets
    :return:
    """
    q = mapping_query(domain_table, hpo_ids, input_dataset_id, project_id)
    mapping_table = mapping_table_for(domain_table)
    logging.debug('Query for {mapping_table} is {q}'.format(mapping_table=mapping_table, q=q))
    query(q, mapping_table, output_dataset_id, 'WRITE_TRUNCATE')


def query(q, dst_table_id, dst_dataset_id, write_disposition='WRITE_APPEND'):
    """
    Run query and save results to a table

    :param q: SQL statement
    :param dst_table_id: save results in a table with the specified id
    :param dst_dataset_id: identifies output dataset
    :param write_disposition: WRITE_TRUNCATE, WRITE_EMPTY, or WRITE_APPEND (default, to preserve schema)
    :return: query result
    """
    query_job_result = bq_utils.query(q,
                                      destination_table_id=dst_table_id,
                                      destination_dataset_id=dst_dataset_id,
                                      write_disposition=write_disposition)
    query_job_id = query_job_result['jobReference']['jobId']
    job_status = query_job_result['status']
    error_result = job_status.get('errorResult')
    if error_result is not None:
        msg = 'Job {job_id} failed because: {error_result}'.format(job_id=query_job_id, error_result=error_result)
        raise bq_utils.InvalidOperationError(msg)
    incomplete_jobs = bq_utils.wait_on_jobs([query_job_id])
    if len(incomplete_jobs) > 0:
        raise bq_utils.BigQueryJobWaitError(incomplete_jobs)


def table_hpo_subquery(table_name, hpo_id, input_dataset_id, output_dataset_id):
    """
    Returns query used to retrieve all records in a submitted table

    :param table_name: one of the domain tables (e.g. 'visit_occurrence', 'condition_occurrence')
    :param hpo_id: identifies the HPO
    :param input_dataset_id: identifies dataset containing HPO submission
    :param output_dataset_id:
    :return:
    """
    is_id_mapped = table_name in tables_to_map()
    fields = resources.fields_for(table_name)
    table_id = bq_utils.get_table_id(hpo_id, table_name)

    # Generate column expressions for select
    if not is_id_mapped:
        col_exprs = [field['name'] for field in fields]
        cols = ',\n        '.join(col_exprs)
        return '''
    SELECT {cols} 
    FROM {input_dataset_id}.{table_id}'''.format(cols=cols,
                                                 table_id=table_id,
                                                 input_dataset_id=input_dataset_id)
    else:
        # Ensure that
        #  1) we get the record IDs from the mapping table and
        #  2) if there is a reference to `visit_occurrence` get `visit_occurrence_id` from the mapping visit table
        mapping_table = mapping_table_for(table_name) if is_id_mapped else None
        has_visit_occurrence_id = False
        id_col = '{table_name}_id'.format(table_name=table_name)
        col_exprs = []

        for field in fields:
            field_name = field['name']
            if field_name == id_col:
                # Use mapping for record ID column
                # m is an alias that should resolve to the associated mapping table
                col_expr = 'm.{field_name}'.format(field_name=field_name)
            elif field_name == VISIT_OCCURRENCE_ID:
                # Replace with mapped visit_occurrence_id
                # mv is an alias that should resolve to the mapping visit table
                # Note: This is only reached when table_name != visit_occurrence
                col_expr = 'mv.' + VISIT_OCCURRENCE_ID
                has_visit_occurrence_id = True
            else:
                col_expr = field_name
            col_exprs.append(col_expr)
        cols = ',\n        '.join(col_exprs)

        visit_join_expr = ''
        if has_visit_occurrence_id:
            # Include a join to mapping visit table
            # Note: Using left join in order to keep records that aren't mapped to visits
            mv = mapping_table_for(VISIT_OCCURRENCE)
            src_visit_table_id = bq_utils.get_table_id(hpo_id, VISIT_OCCURRENCE)
            visit_join_expr = '''
            LEFT JOIN {output_dataset_id}.{mapping_visit_occurrence} mv 
              ON t.visit_occurrence_id = mv.src_visit_occurrence_id 
             AND mv.src_table_id = '{src_visit_table_id}'
            '''.format(output_dataset_id=output_dataset_id,
                       mapping_visit_occurrence=mv,
                       src_visit_table_id=src_visit_table_id)

        return '''
        SELECT {cols} 
        FROM {ehr_dataset_id}.{table_id} t 
          JOIN {output_dataset_id}.{mapping_table} m
            ON t.{table_name}_id = m.src_{table_name}_id 
           AND m.src_table_id = '{table_id}' {visit_join_expr}
        '''.format(cols=cols,
                   table_id=table_id,
                   ehr_dataset_id=input_dataset_id,
                   output_dataset_id=output_dataset_id,
                   mapping_table=mapping_table,
                   visit_join_expr=visit_join_expr,
                   table_name=table_name)


def _union_subqueries(table_name, hpo_ids, input_dataset_id, output_dataset_id):
    """
    Get list of subqueries (one for each HPO table found in the source) that comprise the load query

    :param table_name: name of a CDM table to load
    :param hpo_ids: list of HPOs to process
    :param input_dataset_id: identifies the source dataset
    :param output_dataset_id: identifies the output dataset
    :return: list of subqueries
    """
    result = []
    # Exclude subqueries that reference tables that are missing from source dataset
    all_table_ids = _list_all_table_ids(input_dataset_id)
    for hpo_id in hpo_ids:
        table_id = bq_utils.get_table_id(hpo_id, table_name)
        if table_id in all_table_ids:
            subquery = table_hpo_subquery(table_name, hpo_id, input_dataset_id, output_dataset_id)
            result.append(subquery)
        else:
            logging.info(
                'Excluding table {table_id} from mapping query because it does not exist'.format(table_id=table_id))
    return result


def table_union_query(table_name, hpo_ids, input_dataset_id, output_dataset_id):
    """
    For a CDM table returns a query which aggregates all records from each HPO's submission for that table

    :param table_name: name of a CDM table loaded by the resulting query
    :param hpo_ids: list of HPOs to process
    :param input_dataset_id: identifies the source dataset
    :param output_dataset_id: identifies the output dataset
    :return: query used to load the table in the output dataset
    """
    subqueries = _union_subqueries(table_name, hpo_ids, input_dataset_id, output_dataset_id)
    return UNION_ALL.join(subqueries)


def load(cdm_table, hpo_ids, input_dataset_id, output_dataset_id):
    """
    Create and load a single domain table with union of all HPO domain tables

    :param cdm_table: name of the CDM table (e.g. 'person', 'visit_occurrence', 'death')
    :param hpo_ids: identifies which HPOs to include in union
    :param input_dataset_id: identifies dataset containing input data
    :param output_dataset_id: identifies dataset where result of union should be output
    :return:
    """
    output_table = output_table_for(cdm_table)
    logging.info('Loading union of {domain_table} tables from {hpo_ids} into {output_table}'.format(
        domain_table=cdm_table,
        hpo_ids=hpo_ids,
        output_table=output_table))
    q = table_union_query(cdm_table, hpo_ids, input_dataset_id, output_dataset_id)
    logging.debug('Query for union of {domain_table} tables from {hpo_ids} is {q}'.format(
        domain_table=cdm_table, hpo_ids=hpo_ids, q=q))
    query_result = query(q, output_table, output_dataset_id)
    return query_result


def main(input_dataset_id, output_dataset_id, project_id, hpo_ids=None):
    """
    Create a new CDM which is the union of all EHR datasets submitted by HPOs

    :param input_dataset_id identifies a dataset containing multiple CDMs, one for each HPO submission
    :param output_dataset_id identifies the dataset to store the new CDM in
    :param project_id: project containing the datasets
    :param hpo_ids: (optional) identifies HPOs to process, by default process all
    :returns: list of tables generated successfully
    """
    logging.info('EHR union started')
    if hpo_ids is None:
        hpo_ids = [item['hpo_id'] for item in resources.hpo_csv()]

    # Create empty output tables to ensure proper schema, clustering, etc.
    for table in common.CDM_TABLES:
        result_table = output_table_for(table)
        logging.info('Creating {dataset_id}.{table_id}...'.format(dataset_id=output_dataset_id, table_id=result_table))
        bq_utils.create_standard_table(table, result_table, drop_existing=True, dataset_id=output_dataset_id)

    # Create mapping tables
    for domain_table in tables_to_map():
        logging.info('Mapping {domain_table}...'.format(domain_table=domain_table))
        mapping(domain_table, hpo_ids, input_dataset_id, output_dataset_id, project_id)

    # Load all tables with union of submitted tables
    for table_name in common.CDM_TABLES:
        logging.info('Creating union of table {table}...'.format(table=table_name))
        load(table_name, hpo_ids, input_dataset_id, output_dataset_id)


if __name__ == '__main__':
    parser = argparse.ArgumentParser(
        description='Create a new CDM dataset which is the union of all EHR datasets submitted by HPOs',
        formatter_class=argparse.RawDescriptionHelpFormatter)
    parser.add_argument('project_id',
                        help='Project associated with the input and output datasets')
    parser.add_argument('input_dataset_id',
                        help='Dataset where HPO submissions are stored')
    parser.add_argument('output_dataset_id',
                        help='Dataset where the results should be stored')
    parser.add_argument('-hpo_id', nargs='+', help='HPOs to process (all by default)')
    args = parser.parse_args()
    main(**args)<|MERGE_RESOLUTION|>--- conflicted
+++ resolved
@@ -188,12 +188,8 @@
     SELECT 
         src_table_id,
         src_{table_name}_id,
-<<<<<<< HEAD
-        ROW_NUMBER() OVER () AS {table_name}_id,
+        {table_name}_id
         SUBSTR(src_table_id, 1, STRPOS(src_table_id, "_{table_name}")-1) AS src_hpo_id
-=======
-        {table_name}_id
->>>>>>> 00c8bec5
     FROM all_{table_name}
     '''.format(union_all_query=union_all_query, table_name=table_name)
 
