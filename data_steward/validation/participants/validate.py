"""
Script to update a site's DRC identity match table with indications of matches
between EHR submitted fields and Participant Summary API fields.

There should be a record for each participant and the record should be filled with default values of `missing_rdr` or
    `missing_ehr`. Each record should contain data for the fields: person_id, first_name, middle_name, last_name,
    phone_number, email, address_1, address_2, city, state, zip, birth_date, sex, and algorithm.

The record for each of the above fields should default to `missing_rdr` if the joined record in the
    ps_api_values_<hpo_id> table does not contain any information otherwise, it should default to `missing_ehr`

A match is indicated by a field value of 'match' and a non-match is indicated by a field values of 'non_match'

Original Issue: DC-1127
"""

# Python imports
import logging
import argparse

# Third party imports
import pandas

# Project imports
from app_identity import get_application_id
from bq_utils import get_rdr_project_id
from resources import get_table_id, VALIDATION_STREET_CSV, VALIDATION_CITY_CSV, VALIDATION_STATE_CSV
from utils import bq, pipeline_logging, auth
from common import (JINJA_ENV, PS_API_VALUES, DRC_OPS, EHR_OPS, CDR_SCOPES,
                    PII_ADDRESS, PII_EMAIL, PII_PHONE_NUMBER, PII_NAME,
                    LOCATION, PERSON)
from validation.participants.store_participant_summary_results import fetch_and_store_ps_hpo_data
from validation.participants.create_update_drc_id_match_table import create_and_populate_drc_validation_table
<<<<<<< HEAD
from common import PII_ADDRESS, PII_EMAIL, PII_PHONE_NUMBER, PII_NAME, LOCATION, PERSON, JINJA_ENV
=======
>>>>>>> 6d4467c5
from constants.validation.participants.identity_match import IDENTITY_MATCH_TABLE
from constants.validation.participants import validate as consts

LOGGER = logging.getLogger(__name__)


def get_gender_comparison_case_statement():
    conditions = []
    for match in consts.GENDER_MATCH:
        and_conditions = []
        for dict_ in match[consts.MATCH_STATUS_PAIRS]:
            and_conditions.append(
                f"(rdr_sex in {[pair.lower() for pair in dict_[consts.RDR_SEX]]} "
                f"AND ehr_sex in {[pair.lower() for pair in dict_[consts.EHR_SEX]]})"
            )
        all_matches = ' OR '.join(and_conditions)
        all_matches = all_matches.replace('[', '(').replace(']', ')')
        conditions.append(
            f'WHEN {all_matches} THEN \'{match[consts.MATCH_STATUS]}\'')
    return ' \n'.join(conditions)


def _get_lookup_tuples(csv_file) -> str:
    """ Helper function that generates a part of WITH statement for loading abbreviations. 
    :param csv_file: path of the CSV file that has abbreviations
    :return: string to be passed as a part of WITH statement
    """
    csv_df = pandas.read_csv(csv_file, header=0)

    return ",\n".join([
        f"('{abbreviated}','{expanded}')" for abbreviated, expanded in zip(
            csv_df['abbreviated'], csv_df['expanded'])
    ])


def identify_rdr_ehr_match(client,
                           project_id,
                           hpo_id,
                           ehr_ops_dataset_id,
                           drc_dataset_id=DRC_OPS):
    """
    
    :param client: BQ client
    :param project_id: BQ project
    :param hpo_id: Identifies the HPO site
    :param ehr_ops_dataset_id: Dataset containing HPO pii* tables
    :param drc_dataset_id: Dataset containing identity_match tables
    :return: 
    """

    id_match_table_id = f'{IDENTITY_MATCH_TABLE}_{hpo_id}'
    hpo_pii_address_table_id = get_table_id(PII_ADDRESS, hpo_id)
    hpo_pii_email_table_id = get_table_id(PII_EMAIL, hpo_id)
    hpo_pii_phone_number_table_id = get_table_id(PII_PHONE_NUMBER, hpo_id)
    hpo_pii_name_table_id = get_table_id(PII_NAME, hpo_id)
    ps_api_table_id = f'{PS_API_VALUES}_{hpo_id}'
    hpo_location_table_id = get_table_id(LOCATION, hpo_id)
    hpo_person_table_id = get_table_id(PERSON, hpo_id)

    state_df = pandas.read_csv(VALIDATION_STATE_CSV, header=0)
    states_str: str = ",\n".join(
        [f"'{state}'" for state in state_df['abbreviated']])

    for item in consts.CREATE_COMPARISON_FUNCTION_QUERIES:
        LOGGER.info(f"Creating `{item['name']}` function if doesn't exist.")

        query = item['query'].render(
            project_id=project_id,
            drc_dataset_id=drc_dataset_id,
            match=consts.MATCH,
            no_match=consts.NO_MATCH,
            missing_rdr=consts.MISSING_RDR,
            missing_ehr=consts.MISSING_EHR,
            gender_case_when_conditions=get_gender_comparison_case_statement(),
            normalized_street_rdr=consts.NORMALIZED_STREET.render(
                lookup_tuples=_get_lookup_tuples(VALIDATION_STREET_CSV),
                street='rdr_street'),
            normalized_street_ehr=consts.NORMALIZED_STREET.render(
                lookup_tuples=_get_lookup_tuples(VALIDATION_STREET_CSV),
                street='ehr_street'),
            normalized_city_rdr=consts.NORMALIZED_CITY.render(
                lookup_tuples=_get_lookup_tuples(VALIDATION_CITY_CSV),
                city='rdr_city'),
            normalized_city_ehr=consts.NORMALIZED_CITY.render(
                lookup_tuples=_get_lookup_tuples(VALIDATION_CITY_CSV),
                city='ehr_city'),
            state_abbreviations=states_str)

        job = client.query(query)
        job.result()

    match_query = consts.MATCH_FIELDS_QUERY.render(
        project_id=project_id,
        id_match_table_id=id_match_table_id,
        hpo_pii_address_table_id=hpo_pii_address_table_id,
        hpo_pii_name_table_id=hpo_pii_name_table_id,
        hpo_pii_email_table_id=hpo_pii_email_table_id,
        hpo_pii_phone_number_table_id=hpo_pii_phone_number_table_id,
        hpo_location_table_id=hpo_location_table_id,
        hpo_person_table_id=hpo_person_table_id,
        ps_api_table_id=ps_api_table_id,
        drc_dataset_id=drc_dataset_id,
        ehr_ops_dataset_id=ehr_ops_dataset_id,
        match=consts.MATCH,
        no_match=consts.NO_MATCH,
        missing_rdr=consts.MISSING_RDR,
        missing_ehr=consts.MISSING_EHR)

    LOGGER.info(f"Matching fields for {hpo_id}.")
    LOGGER.info(f"Running the following update statement: {match_query}.")

    job = client.query(match_query)
    job.result()


def setup_and_validate_participants(hpo_id):
    """
    Fetch PS data, set up tables and run validation
    :param hpo_id: Identifies the HPO
    :return: 
    """
    project_id = get_application_id()
    client = bq.get_client(project_id)

    # Fetch Participant summary data
    rdr_project_id = get_rdr_project_id()
    fetch_and_store_ps_hpo_data(client, client.project, rdr_project_id, hpo_id)

    # Populate identity match table based on PS data
    create_and_populate_drc_validation_table(client, hpo_id)

    # Match values
    identify_rdr_ehr_match(client, client.project, hpo_id, EHR_OPS)


def get_participant_validation_summary_query(hpo_id):
    """
    Setup tables, run validation and generate query for reporting
    :param hpo_id: 
    :return: 
    """
    return consts.SUMMARY_QUERY.render(
        project_id=get_application_id(),
        dataset_id=DRC_OPS,
        id_match_table=f'{IDENTITY_MATCH_TABLE}_{hpo_id}')


def get_arg_parser():
    parser = argparse.ArgumentParser(
        description=
        """Identify matches between participant summary api and EHR data.""")
    parser.add_argument('-p',
                        '--project_id',
                        action='store',
                        dest='project_id',
                        help='Project associated with the input datasets',
                        required=True)
    parser.add_argument('--hpo_id',
                        action='store',
                        dest='hpo_id',
                        help='awardee name of the site',
                        required=True)
    parser.add_argument('-e',
                        '--run_as_email',
                        action='store',
                        dest='run_as_email',
                        help='Service account email address to impersonate',
                        required=True)

    return parser


def main():
    parser = get_arg_parser()
    args = parser.parse_args()

    #Set up pipeline logging
    pipeline_logging.configure(level=logging.DEBUG, add_console_handler=True)

    # get credentials and create client
    impersonation_creds = auth.get_impersonation_credentials(
        args.run_as_email, CDR_SCOPES)

    client = bq.get_client(args.project_id, credentials=impersonation_creds)

    # Populates the validation table for the site
    identify_rdr_ehr_match(client, args.project_id, args.hpo_id, EHR_OPS)

    LOGGER.info('Done.')


if __name__ == '__main__':
    main()<|MERGE_RESOLUTION|>--- conflicted
+++ resolved
@@ -31,10 +31,6 @@
                     LOCATION, PERSON)
 from validation.participants.store_participant_summary_results import fetch_and_store_ps_hpo_data
 from validation.participants.create_update_drc_id_match_table import create_and_populate_drc_validation_table
-<<<<<<< HEAD
-from common import PII_ADDRESS, PII_EMAIL, PII_PHONE_NUMBER, PII_NAME, LOCATION, PERSON, JINJA_ENV
-=======
->>>>>>> 6d4467c5
 from constants.validation.participants.identity_match import IDENTITY_MATCH_TABLE
 from constants.validation.participants import validate as consts
 
