"""
Script to update a site's DRC identity match table with indications of matches
between EHR submitted fields and Participant Summary API fields.

There should be a record for each participant and the record should be filled with default values of `missing_rdr` or
    `missing_ehr`. Each record should contain data for the fields: person_id, first_name, middle_name, last_name,
    phone_number, email, address_1, address_2, city, state, zip, birth_date, sex, and algorithm.

The record for each of the above fields should default to `missing_rdr` if the joined record in the
    ps_api_values_<hpo_id> table does not contain any information otherwise, it should default to `missing_ehr`

A match is indicated by a field value of 'match' and a non-match is indicated by a field values of 'non_match'

Original Issue: DC-1127
"""

# Python imports
import logging
import argparse

# Third party imports
import pandas

# Third party imports
import pandas

# Project imports
from app_identity import get_application_id
from bq_utils import get_rdr_project_id
from resources import get_table_id, VALIDATION_STREET_CSV, VALIDATION_CITY_CSV, VALIDATION_STATE_CSV
from utils import bq, pipeline_logging, auth
from tools.create_tier import SCOPES
from common import PS_API_VALUES, DRC_OPS, EHR_OPS
from validation.participants.store_participant_summary_results import fetch_and_store_ps_hpo_data
from validation.participants.create_update_drc_id_match_table import create_and_populate_drc_validation_table
from common import PII_ADDRESS, PII_EMAIL, PII_PHONE_NUMBER, PII_NAME, LOCATION, PERSON, JINJA_ENV
from constants.validation.participants.identity_match import IDENTITY_MATCH_TABLE
from constants.validation.participants import validate as consts

LOGGER = logging.getLogger(__name__)


def get_gender_comparison_case_statement():
    conditions = []
    for match in consts.GENDER_MATCH:
        and_conditions = []
        for dict_ in match[consts.MATCH_STATUS_PAIRS]:
            and_conditions.append(
                f"(rdr_sex in {[pair.lower() for pair in dict_[consts.RDR_SEX]]} "
                f"AND ehr_sex in {[pair.lower() for pair in dict_[consts.EHR_SEX]]})"
            )
        all_matches = ' OR '.join(and_conditions)
        all_matches = all_matches.replace('[', '(').replace(']', ')')
        conditions.append(
            f'WHEN {all_matches} THEN \'{match[consts.MATCH_STATUS]}\'')
    return ' \n'.join(conditions)


<<<<<<< HEAD
=======
def get_state_abbreviations():
    """ Returns lowercase state abbreviations separated by comma as string.
    e.g. 'al','ak','az',...
    """
    return ','.join(f"'{state}'" for state in consts.STATE_ABBREVIATIONS)


>>>>>>> 6d02ddc9
def identify_rdr_ehr_match(client,
                           project_id,
                           hpo_id,
                           ehr_ops_dataset_id,
                           drc_dataset_id=DRC_OPS):
    """
    
    :param client: BQ client
    :param project_id: BQ project
    :param hpo_id: Identifies the HPO site
    :param ehr_ops_dataset_id: Dataset containing HPO pii* tables
    :param drc_dataset_id: Dataset containing identity_match tables
    :return: 
    """

    id_match_table_id = f'{IDENTITY_MATCH_TABLE}_{hpo_id}'
    hpo_pii_address_table_id = get_table_id(PII_ADDRESS, hpo_id)
    hpo_pii_email_table_id = get_table_id(PII_EMAIL, hpo_id)
    hpo_pii_phone_number_table_id = get_table_id(PII_PHONE_NUMBER, hpo_id)
    hpo_pii_name_table_id = get_table_id(PII_NAME, hpo_id)
    ps_api_table_id = f'{PS_API_VALUES}_{hpo_id}'
    hpo_location_table_id = get_table_id(LOCATION, hpo_id)
    hpo_person_table_id = get_table_id(PERSON, hpo_id)

<<<<<<< HEAD
    street_df = pandas.read_csv(VALIDATION_STREET_CSV, header=0)
    city_df = pandas.read_csv(VALIDATION_CITY_CSV, header=0)
    state_df = pandas.read_csv(VALIDATION_STATE_CSV, header=0)

    street_tuples_str: str = ",\n".join([
        f"('{abbreviated}','{unabbreviated}')" for abbreviated, unabbreviated in
        zip(street_df['abbreviated'], street_df['unabbreviated'])
    ])

    city_tuples_str: str = ",\n".join([
        f"('{abbreviated}','{unabbreviated}')" for abbreviated, unabbreviated in
        zip(city_df['abbreviated'], city_df['unabbreviated'])
    ])

    states_str: str = ",\n".join(
        [f"'{state}'" for state in state_df['abbreviated']])

=======
    # Update this path.
    abb_st = pandas.read_csv(
        '/Users/hm2920/Documents/GitHub/curation/data_steward/resource_files/validation/participants/abbreviation_street.csv',
        header=0)

    abb_st_string = ",\n".join([
        f"('{abbreviated}','{unabbreviated}')" for abbreviated, unabbreviated in
        zip(abb_st['abbreviated'], abb_st['unabbreviated'])
    ])

    abb_city = pandas.read_csv(
        '/Users/hm2920/Documents/GitHub/curation/data_steward/resource_files/validation/participants/abbreviation_city.csv',
        header=0)

    abb_city_string = ",\n".join([
        f"('{abbreviated}','{unabbreviated}')" for abbreviated, unabbreviated in
        zip(abb_city['abbreviated'], abb_city['unabbreviated'])
    ])

>>>>>>> 6d02ddc9
    for item in consts.CREATE_COMPARISON_FUNCTION_QUERIES:
        LOGGER.info(f"Creating `{item['name']}` function if doesn't exist.")

        query = item['query'].render(
            project_id=project_id,
            drc_dataset_id=drc_dataset_id,
            match=consts.MATCH,
            no_match=consts.NO_MATCH,
            missing_rdr=consts.MISSING_RDR,
            missing_ehr=consts.MISSING_EHR,
<<<<<<< HEAD
            rdr_street=consts.NORMALIZED_STREET.render(
                abbreviation_tuples=street_tuples_str, street='rdr_street'),
            ehr_street=consts.NORMALIZED_STREET.render(
                abbreviation_tuples=street_tuples_str, street='ehr_street'),
            rdr_city=consts.NORMALIZED_CITY.render(
                abbreviation_tuples=city_tuples_str, city='rdr_city'),
            ehr_city=consts.NORMALIZED_CITY.render(
                abbreviation_tuples=city_tuples_str, city='ehr_city'),
            gender_case_when_conditions=get_gender_comparison_case_statement(),
            state_abbreviations=states_str)
=======
            normalized_rdr_street=consts.NORMALIZED_STREET.render(
                abbreviation_tuples=abb_st_string, street='rdr_street'),
            normalized_ehr_street=consts.NORMALIZED_STREET.render(
                abbreviation_tuples=abb_st_string, street='ehr_street'),
            normalized_rdr_city=consts.NORMALIZED_CITY.render(
                abbreviation_city_tuples=abb_city_string, city='rdr_city'),
            normalized_ehr_city=consts.NORMALIZED_CITY.render(
                abbreviation_city_tuples=abb_city_string, city='ehr_city'),
            gender_case_when_conditions=get_gender_comparison_case_statement(),
            state_abbreviations=get_state_abbreviations())
>>>>>>> 6d02ddc9

        job = client.query(query)
        job.result()

    match_query = consts.MATCH_FIELDS_QUERY.render(
        project_id=project_id,
        id_match_table_id=id_match_table_id,
        hpo_pii_address_table_id=hpo_pii_address_table_id,
        hpo_pii_name_table_id=hpo_pii_name_table_id,
        hpo_pii_email_table_id=hpo_pii_email_table_id,
        hpo_pii_phone_number_table_id=hpo_pii_phone_number_table_id,
        hpo_location_table_id=hpo_location_table_id,
        hpo_person_table_id=hpo_person_table_id,
        ps_api_table_id=ps_api_table_id,
        drc_dataset_id=drc_dataset_id,
        ehr_ops_dataset_id=ehr_ops_dataset_id,
        match=consts.MATCH,
        no_match=consts.NO_MATCH,
        missing_rdr=consts.MISSING_RDR,
        missing_ehr=consts.MISSING_EHR)

    LOGGER.info(f"Matching fields for {hpo_id}.")
    LOGGER.info(f"Running the following update statement: {match_query}.")

    job = client.query(match_query)
    job.result()


def setup_and_validate_participants(hpo_id):
    """
    Fetch PS data, set up tables and run validation
    :param hpo_id: Identifies the HPO
    :return: 
    """
    project_id = get_application_id()
    client = bq.get_client(project_id)

    # Fetch Participant summary data
    rdr_project_id = get_rdr_project_id()
    fetch_and_store_ps_hpo_data(client, client.project, rdr_project_id, hpo_id)

    # Populate identity match table based on PS data
    create_and_populate_drc_validation_table(client, hpo_id)

    # Match values
    identify_rdr_ehr_match(client, client.project, hpo_id, EHR_OPS)


def get_participant_validation_summary_query(hpo_id):
    """
    Setup tables, run validation and generate query for reporting
    :param hpo_id: 
    :return: 
    """
    return consts.SUMMARY_QUERY.render(
        project_id=get_application_id(),
        dataset_id=DRC_OPS,
        id_match_table=f'{IDENTITY_MATCH_TABLE}_{hpo_id}')


def get_arg_parser():
    parser = argparse.ArgumentParser(
        description=
        """Identify matches between participant summary api and EHR data.""")
    parser.add_argument('-p',
                        '--project_id',
                        action='store',
                        dest='project_id',
                        help='Project associated with the input datasets',
                        required=True)
    parser.add_argument('--hpo_id',
                        action='store',
                        dest='hpo_id',
                        help='awardee name of the site',
                        required=True)
    parser.add_argument('-e',
                        '--run_as_email',
                        action='store',
                        dest='run_as_email',
                        help='Service account email address to impersonate',
                        required=True)

    return parser


def main():
    parser = get_arg_parser()
    args = parser.parse_args()

    #Set up pipeline logging
    pipeline_logging.configure(level=logging.DEBUG, add_console_handler=True)

    # get credentials and create client
    impersonation_creds = auth.get_impersonation_credentials(
        args.run_as_email, SCOPES)

    client = bq.get_client(args.project_id, credentials=impersonation_creds)

    # Populates the validation table for the site
    identify_rdr_ehr_match(client, args.project_id, args.hpo_id, EHR_OPS)

    LOGGER.info('Done.')


if __name__ == '__main__':
    main()<|MERGE_RESOLUTION|>--- conflicted
+++ resolved
@@ -56,16 +56,6 @@
     return ' \n'.join(conditions)
 
 
-<<<<<<< HEAD
-=======
-def get_state_abbreviations():
-    """ Returns lowercase state abbreviations separated by comma as string.
-    e.g. 'al','ak','az',...
-    """
-    return ','.join(f"'{state}'" for state in consts.STATE_ABBREVIATIONS)
-
-
->>>>>>> 6d02ddc9
 def identify_rdr_ehr_match(client,
                            project_id,
                            hpo_id,
@@ -90,7 +80,6 @@
     hpo_location_table_id = get_table_id(LOCATION, hpo_id)
     hpo_person_table_id = get_table_id(PERSON, hpo_id)
 
-<<<<<<< HEAD
     street_df = pandas.read_csv(VALIDATION_STREET_CSV, header=0)
     city_df = pandas.read_csv(VALIDATION_CITY_CSV, header=0)
     state_df = pandas.read_csv(VALIDATION_STATE_CSV, header=0)
@@ -108,27 +97,6 @@
     states_str: str = ",\n".join(
         [f"'{state}'" for state in state_df['abbreviated']])
 
-=======
-    # Update this path.
-    abb_st = pandas.read_csv(
-        '/Users/hm2920/Documents/GitHub/curation/data_steward/resource_files/validation/participants/abbreviation_street.csv',
-        header=0)
-
-    abb_st_string = ",\n".join([
-        f"('{abbreviated}','{unabbreviated}')" for abbreviated, unabbreviated in
-        zip(abb_st['abbreviated'], abb_st['unabbreviated'])
-    ])
-
-    abb_city = pandas.read_csv(
-        '/Users/hm2920/Documents/GitHub/curation/data_steward/resource_files/validation/participants/abbreviation_city.csv',
-        header=0)
-
-    abb_city_string = ",\n".join([
-        f"('{abbreviated}','{unabbreviated}')" for abbreviated, unabbreviated in
-        zip(abb_city['abbreviated'], abb_city['unabbreviated'])
-    ])
-
->>>>>>> 6d02ddc9
     for item in consts.CREATE_COMPARISON_FUNCTION_QUERIES:
         LOGGER.info(f"Creating `{item['name']}` function if doesn't exist.")
 
@@ -139,7 +107,6 @@
             no_match=consts.NO_MATCH,
             missing_rdr=consts.MISSING_RDR,
             missing_ehr=consts.MISSING_EHR,
-<<<<<<< HEAD
             rdr_street=consts.NORMALIZED_STREET.render(
                 abbreviation_tuples=street_tuples_str, street='rdr_street'),
             ehr_street=consts.NORMALIZED_STREET.render(
@@ -150,18 +117,6 @@
                 abbreviation_tuples=city_tuples_str, city='ehr_city'),
             gender_case_when_conditions=get_gender_comparison_case_statement(),
             state_abbreviations=states_str)
-=======
-            normalized_rdr_street=consts.NORMALIZED_STREET.render(
-                abbreviation_tuples=abb_st_string, street='rdr_street'),
-            normalized_ehr_street=consts.NORMALIZED_STREET.render(
-                abbreviation_tuples=abb_st_string, street='ehr_street'),
-            normalized_rdr_city=consts.NORMALIZED_CITY.render(
-                abbreviation_city_tuples=abb_city_string, city='rdr_city'),
-            normalized_ehr_city=consts.NORMALIZED_CITY.render(
-                abbreviation_city_tuples=abb_city_string, city='ehr_city'),
-            gender_case_when_conditions=get_gender_comparison_case_statement(),
-            state_abbreviations=get_state_abbreviations())
->>>>>>> 6d02ddc9
 
         job = client.query(query)
         job.result()
