--- conflicted
+++ resolved
@@ -135,11 +135,7 @@
                 # before this cleaning rule runs.
                 (1007, 1007, 0, datetime.strptime('2020-08-30',
                                                   '%Y-%m-%d').date(), 1007,
-<<<<<<< HEAD
                  'StreetAddress_PIIZIP', 1585250, '23512-4'),
-=======
-                 'StreetAddress_PIIZIP', 1585250, '235*******'),
->>>>>>> 676723b8
                 (1008, 1008, 0, datetime.strptime('2020-08-30',
                                                   '%Y-%m-%d').date(), 1008,
                  'StreetAddress_PIICity', 1585248, 'New York'),
