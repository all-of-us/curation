import os
import re
import unittest

import dpath
import mock
import moz_sql_parser

import bq_utils
import cdm
import common
from constants.tools import combine_ehr_rdr
from constants.validation import ehr_union as eu_constants
from gcloud.gcs import StorageClient
import gcs_utils
import resources
import tests.test_util as test_util
from tests.test_util import FAKE_HPO_ID, NYC_HPO_ID, PITT_HPO_ID
from validation import ehr_union

EXCLUDED_HPO_ID = FAKE_HPO_ID
SUBQUERY_FAIL_MSG = '''
Test {expr} in {table} subquery
 Expected: {expected}
 Actual: {actual}

{subquery}
'''


def first_or_none(l):
    return next(iter(l or []), None)


class EhrUnionTest(unittest.TestCase):

    dataset_id = bq_utils.get_dataset_id()

    @classmethod
    def setUpClass(cls):
        print('**************************************************************')
        print(cls.__name__)
        print('**************************************************************')
        test_util.setup_hpo_id_bucket_name_table(cls.dataset_id)

    def setUp(self):
        self.project_id = bq_utils.app_identity.get_application_id()
        self.hpo_ids = [PITT_HPO_ID, NYC_HPO_ID, EXCLUDED_HPO_ID]
        self.input_dataset_id = bq_utils.get_dataset_id()
        self.output_dataset_id = bq_utils.get_unioned_dataset_id()
        self.storage_client = StorageClient(self.project_id)
        self.tearDown()

        # TODO Generalize to work for all foreign key references
        # Collect all primary key fields in CDM tables
        mapped_fields = []
        for table in cdm.tables_to_map():
            field = table + '_id'
            mapped_fields.append(field)
        self.mapped_fields = mapped_fields
        self.implemented_foreign_keys = [
            eu_constants.VISIT_OCCURRENCE_ID, eu_constants.VISIT_DETAIL_ID,
            eu_constants.CARE_SITE_ID, eu_constants.LOCATION_ID
        ]

<<<<<<< HEAD
    @mock.patch("gcs_utils.LOOKUP_TABLES_DATASET_ID", dataset_id)
=======
        self.ehr_cutoff_date = '2022-01-05'

>>>>>>> e8f25a1b
    def _empty_hpo_buckets(self):

        for hpo_id in self.hpo_ids:
            bucket = gcs_utils.get_hpo_bucket(hpo_id)
            self.storage_client.empty_bucket(bucket)

    def _create_hpo_table(self, hpo_id, table, dataset_id):
        table_id = bq_utils.get_table_id(hpo_id, table)
        bq_utils.create_table(table_id,
                              resources.fields_for(table),
                              dataset_id=dataset_id)
        return table_id

    @mock.patch("gcs_utils.LOOKUP_TABLES_DATASET_ID", dataset_id)
    def _load_datasets(self):
        """
        Load five persons data for nyc and pitt test hpo and rdr data for the excluded_hpo
        # expected_tables is for testing output
        # it maps table name to list of expected records ex: "unioned_ehr_visit_occurrence" -> [{}, {}, ...]
        """
        expected_tables: dict = {}
        running_jobs: list = []
        for cdm_table in resources.CDM_TABLES:
            output_table: str = ehr_union.output_table_for(cdm_table)
            expected_tables[output_table] = []
            for hpo_id in self.hpo_ids:
                # upload csv into hpo bucket
                cdm_filename: str = f'{cdm_table}.csv'
                if hpo_id == NYC_HPO_ID:
                    cdm_filepath: str = os.path.join(
                        test_util.FIVE_PERSONS_PATH, cdm_filename)
                elif hpo_id == PITT_HPO_ID:
                    cdm_filepath: str = os.path.join(
                        test_util.PITT_FIVE_PERSONS_PATH, cdm_filename)
                elif hpo_id == EXCLUDED_HPO_ID:
                    if cdm_table in [
                            'observation', 'person', 'visit_occurrence'
                    ]:
                        cdm_filepath: str = os.path.join(
                            test_util.RDR_PATH, cdm_filename)
                bucket: str = gcs_utils.get_hpo_bucket(hpo_id)
                gcs_bucket = self.storage_client.get_bucket(bucket)
                if os.path.exists(cdm_filepath):

                    csv_rows = resources.csv_to_list(cdm_filepath)
                    cdm_blob = gcs_bucket.blob(cdm_filename)
                    cdm_blob.upload_from_filename(cdm_filepath)

                else:
                    # results in empty table
                    cdm_blob = gcs_bucket.blob(cdm_filename)
                    cdm_blob.upload_from_string('dummy\n')
                    csv_rows: list = []
                # load table from csv
                result = bq_utils.load_cdm_csv(hpo_id, cdm_table)
                running_jobs.append(result['jobReference']['jobId'])
                if hpo_id != EXCLUDED_HPO_ID:
                    expected_tables[output_table] += list(csv_rows)

        # ensure person to observation output is as expected
        output_table_person: str = ehr_union.output_table_for(common.PERSON)
        output_table_observation: str = ehr_union.output_table_for(
            common.OBSERVATION)
        expected_tables[output_table_observation] += 4 * expected_tables[
            output_table_person]

        incomplete_jobs: list = bq_utils.wait_on_jobs(running_jobs)
        if len(incomplete_jobs) > 0:
            message: str = "Job id(s) %s failed to complete" % incomplete_jobs
            raise RuntimeError(message)
        self.expected_tables = expected_tables

    def _table_has_clustering(self, table_info):
        clustering = table_info.get('clustering')
        self.assertIsNotNone(clustering)
        fields = clustering.get('fields')
        self.assertSetEqual(set(fields), {'person_id'})
        time_partitioning = table_info.get('timePartitioning')
        self.assertIsNotNone(time_partitioning)
        tpe = time_partitioning.get('type')
        self.assertEqual(tpe, 'DAY')

    def _dataset_tables(self, dataset_id):
        """
        Get names of existing tables in specified dataset

        :param dataset_id: identifies the dataset
        :return: list of table_ids
        """
        tables = bq_utils.list_tables(dataset_id)
        return [table['tableReference']['tableId'] for table in tables]

    @mock.patch('bq_utils.get_hpo_info')
    def test_union_ehr(self, mock_hpo_info):
        self._load_datasets()
        input_tables_before = set(self._dataset_tables(self.input_dataset_id))

        # output should be mapping tables and cdm tables
        output_tables_before = self._dataset_tables(self.output_dataset_id)
        mapping_tables = [
            ehr_union.mapping_table_for(table)
            for table in cdm.tables_to_map() + [combine_ehr_rdr.PERSON_TABLE]
        ]
        output_cdm_tables = [
            ehr_union.output_table_for(table) for table in resources.CDM_TABLES
        ]
        expected_output = set(output_tables_before + mapping_tables +
                              output_cdm_tables)

        mock_hpo_info.return_value = [{
            'hpo_id': hpo_id
        } for hpo_id in self.hpo_ids]

        # perform ehr union
        ehr_union.main(self.input_dataset_id, self.output_dataset_id,
                       self.project_id, [EXCLUDED_HPO_ID])

        # input dataset should be unchanged
        input_tables_after = set(self._dataset_tables(self.input_dataset_id))
        self.assertSetEqual(input_tables_before, input_tables_after)

        # fact_relationship from pitt
        hpo_unique_identifiers = ehr_union.get_hpo_offsets(self.hpo_ids)
        pitt_offset = hpo_unique_identifiers[PITT_HPO_ID]
        q = '''SELECT fact_id_1, fact_id_2
               FROM `{input_dataset}.{hpo_id}_fact_relationship`
               where domain_concept_id_1 = 21 and domain_concept_id_2 = 21'''.format(
            input_dataset=self.input_dataset_id, hpo_id=PITT_HPO_ID)
        response = bq_utils.query(q)
        result = bq_utils.response2rows(response)

        expected_fact_id_1 = result[0]["fact_id_1"] + pitt_offset
        expected_fact_id_2 = result[0]["fact_id_2"] + pitt_offset

        q = '''SELECT fr.fact_id_1, fr.fact_id_2 FROM `{dataset_id}.unioned_ehr_fact_relationship` fr
            join `{dataset_id}._mapping_measurement` mm on fr.fact_id_1 = mm.measurement_id
            and mm.src_hpo_id = "{hpo_id}"'''.format(
            dataset_id=self.output_dataset_id, hpo_id=PITT_HPO_ID)
        response = bq_utils.query(q)
        result = bq_utils.response2rows(response)
        actual_fact_id_1, actual_fact_id_2 = result[0]["fact_id_1"], result[0][
            "fact_id_2"]
        self.assertEqual(expected_fact_id_1, actual_fact_id_1)
        self.assertEqual(expected_fact_id_2, actual_fact_id_2)

        # mapping tables
        tables_to_map = cdm.tables_to_map()
        for table_to_map in tables_to_map:
            mapping_table = ehr_union.mapping_table_for(table_to_map)
            expected_fields = {
                'src_table_id',
                'src_%s_id' % table_to_map,
                '%s_id' % table_to_map, 'src_hpo_id', 'src_dataset_id'
            }
            mapping_table_info = bq_utils.get_table_info(
                mapping_table, dataset_id=self.output_dataset_id)
            mapping_table_fields = mapping_table_info.get('schema', dict()).get(
                'fields', [])
            actual_fields = set([f['name'] for f in mapping_table_fields])
            message = 'Table %s has fields %s when %s expected' % (
                mapping_table, actual_fields, expected_fields)
            self.assertSetEqual(expected_fields, actual_fields, message)
            result_table = ehr_union.output_table_for(table_to_map)
            expected_num_rows = len(self.expected_tables[result_table])
            actual_num_rows = int(mapping_table_info.get('numRows', -1))
            message = 'Table %s has %s rows when %s expected' % (
                mapping_table, actual_num_rows, expected_num_rows)
            self.assertEqual(expected_num_rows, actual_num_rows, message)

        # check for each output table
        for table_name in resources.CDM_TABLES:
            # output table exists and row count is sum of those submitted by hpos
            result_table = ehr_union.output_table_for(table_name)
            expected_rows = self.expected_tables[result_table]
            expected_count = len(expected_rows)
            table_info = bq_utils.get_table_info(
                result_table, dataset_id=self.output_dataset_id)
            actual_count = int(table_info.get('numRows'))
            msg = 'Unexpected row count in table {result_table} after ehr union'.format(
                result_table=result_table)
            self.assertEqual(expected_count, actual_count, msg)
            # TODO Compare table rows to expected accounting for the new ids and ignoring field types
            # q = 'SELECT * FROM {dataset}.{table}'.format(dataset=self.output_dataset_id, table=result_table)
            # query_response = bq_utils.query(q)
            # actual_rows = bq_utils.response2rows(query_response)

            # output table has clustering on person_id where applicable
            fields = resources.fields_for(table_name)
            field_names = [field['name'] for field in fields]
            if 'person_id' in field_names:
                self._table_has_clustering(table_info)

        actual_output = set(self._dataset_tables(self.output_dataset_id))
        self.assertSetEqual(expected_output, actual_output)

        # explicit check that output person_ids are same as input
        nyc_person_table_id = bq_utils.get_table_id(NYC_HPO_ID, 'person')
        pitt_person_table_id = bq_utils.get_table_id(PITT_HPO_ID, 'person')
        q = '''SELECT DISTINCT person_id FROM (
           SELECT person_id FROM {dataset_id}.{nyc_person_table_id}
           UNION ALL
           SELECT person_id FROM {dataset_id}.{pitt_person_table_id}
        ) ORDER BY person_id ASC'''.format(
            dataset_id=self.input_dataset_id,
            nyc_person_table_id=nyc_person_table_id,
            pitt_person_table_id=pitt_person_table_id)
        response = bq_utils.query(q)
        expected_rows = bq_utils.response2rows(response)
        person_table_id = ehr_union.output_table_for('person')
        q = '''SELECT DISTINCT person_id
               FROM {dataset_id}.{table_id}
               ORDER BY person_id ASC'''.format(
            dataset_id=self.output_dataset_id, table_id=person_table_id)
        response = bq_utils.query(q)
        actual_rows = bq_utils.response2rows(response)
        self.assertCountEqual(expected_rows, actual_rows)

    # TODO Figure out a good way to test query structure
    # One option may be for each query under test to generate an abstract syntax tree
    # (using e.g. https://github.com/andialbrecht/sqlparse) and compare it to an expected tree fragment.
    # Functions below are for reference

    def convert_ehr_person_to_observation(self, person_row):
        obs_rows = []
        dob_row = {
            'observation_concept_id': eu_constants.DOB_CONCEPT_ID,
            'observation_source_value': None,
            'value_as_string': person_row['birth_datetime'],
            'person_id': person_row['person_id'],
            'observation_date': self.ehr_cutoff_date,
            'value_as_concept_id': None
        }
        gender_row = {
            'observation_concept_id': eu_constants.GENDER_CONCEPT_ID,
            'observation_source_value': person_row['gender_source_value'],
            'value_as_string': None,
            'person_id': person_row['person_id'],
            'observation_date': self.ehr_cutoff_date,
            'value_as_concept_id': person_row['gender_concept_id']
        }
        race_row = {
            'observation_concept_id': eu_constants.RACE_CONCEPT_ID,
            'observation_source_value': person_row['race_source_value'],
            'value_as_string': None,
            'person_id': person_row['person_id'],
            'observation_date': self.ehr_cutoff_date,
            'value_as_concept_id': person_row['race_concept_id']
        }
        ethnicity_row = {
            'observation_concept_id': eu_constants.ETHNICITY_CONCEPT_ID,
            'observation_source_value': person_row['ethnicity_source_value'],
            'value_as_string': None,
            'person_id': person_row['person_id'],
            'observation_date': self.ehr_cutoff_date,
            'value_as_concept_id': person_row['ethnicity_concept_id']
        }
        obs_rows.extend([dob_row, gender_row, race_row, ethnicity_row])
        return obs_rows

    @mock.patch('bq_utils.get_hpo_info')
    @mock.patch('resources.CDM_TABLES', [
        common.PERSON, common.OBSERVATION, common.LOCATION, common.CARE_SITE,
        common.VISIT_OCCURRENCE, common.VISIT_DETAIL
    ])
    @mock.patch('cdm.tables_to_map')
    def test_ehr_person_to_observation(self, mock_tables_map, mock_hpo_info):
        # ehr person table converts to observation records
        self._load_datasets()
        mock_tables_map.return_value = [
            common.OBSERVATION, common.LOCATION, common.CARE_SITE,
            common.VISIT_OCCURRENCE, common.VISIT_DETAIL
        ]

        mock_hpo_info.return_value = [{
            'hpo_id': hpo_id
        } for hpo_id in self.hpo_ids]

        # perform ehr union
        ehr_union.main(self.input_dataset_id,
                       self.output_dataset_id,
                       self.project_id,
                       ehr_cutoff_date=self.ehr_cutoff_date)

        person_query = '''
            SELECT
                p.person_id,
                gender_concept_id,
                gender_source_value,
                race_concept_id,
                race_source_value,
                CAST(birth_datetime AS STRING) AS birth_datetime,
                ethnicity_concept_id,
                ethnicity_source_value,
                EXTRACT(DATE FROM birth_datetime) AS birth_date
            FROM {output_dataset_id}.unioned_ehr_person p
            JOIN {output_dataset_id}._mapping_person AS mp
                ON mp.person_id = p.person_id
            '''.format(output_dataset_id=self.output_dataset_id)
        person_response = bq_utils.query(person_query)
        person_rows = bq_utils.response2rows(person_response)

        # construct dicts of expected values
        expected = []
        for person_row in person_rows:
            expected.extend(self.convert_ehr_person_to_observation(person_row))

        # query for observation table records
        query = '''
            SELECT person_id,
                    observation_concept_id,
                    value_as_concept_id,
                    value_as_string,
                    observation_source_value,
                    observation_date
            FROM {output_dataset_id}.unioned_ehr_observation AS obs
            WHERE obs.observation_concept_id IN ({gender_concept_id},{race_concept_id},{dob_concept_id},
            {ethnicity_concept_id})
            '''

        obs_query = query.format(
            output_dataset_id=self.output_dataset_id,
            gender_concept_id=eu_constants.GENDER_CONCEPT_ID,
            race_concept_id=eu_constants.RACE_CONCEPT_ID,
            dob_concept_id=eu_constants.DOB_CONCEPT_ID,
            ethnicity_concept_id=eu_constants.ETHNICITY_CONCEPT_ID)
        obs_response = bq_utils.query(obs_query)
        obs_rows = bq_utils.response2rows(obs_response)
        actual = obs_rows

        self.assertCountEqual(expected, actual)

    @mock.patch('bq_utils.get_hpo_info')
    @mock.patch('resources.CDM_TABLES', [
        common.PERSON, common.OBSERVATION, common.LOCATION, common.CARE_SITE,
        common.VISIT_OCCURRENCE, common.VISIT_DETAIL
    ])
    @mock.patch('cdm.tables_to_map')
    def test_ehr_person_to_observation_counts(self, mock_tables_map,
                                              mock_hpo_info):
        self._load_datasets()
        mock_tables_map.return_value = [
            common.OBSERVATION, common.LOCATION, common.CARE_SITE,
            common.VISIT_OCCURRENCE, common.VISIT_DETAIL
        ]

        mock_hpo_info.return_value = [{
            'hpo_id': hpo_id
        } for hpo_id in self.hpo_ids]

        # perform ehr union
        ehr_union.main(self.input_dataset_id, self.output_dataset_id,
                       self.project_id)

        q_person = '''
                    SELECT p.*
                    FROM {output_dataset_id}.unioned_ehr_person AS p
                    JOIN {output_dataset_id}._mapping_person AS mp
                        ON mp.person_id = p.person_id
                    '''.format(output_dataset_id=self.output_dataset_id)
        person_response = bq_utils.query(q_person)
        person_rows = bq_utils.response2rows(person_response)
        q_observation = '''
                    SELECT *
                    FROM {output_dataset_id}.unioned_ehr_observation
                    WHERE observation_type_concept_id = 38000280
                    '''.format(output_dataset_id=self.output_dataset_id)
        # observation should contain 4 records of type EHR per person per hpo
        expected = len(person_rows) * 4
        observation_response = bq_utils.query(q_observation)
        observation_rows = bq_utils.response2rows(observation_response)
        actual = len(observation_rows)
        self.assertEqual(
            actual, expected,
            'Expected %s EHR person records in observation but found %s' %
            (expected, actual))

    def _test_table_hpo_subquery(self):
        # person is a simple select, no ids should be mapped
        person = ehr_union.table_hpo_subquery('person',
                                              hpo_id=NYC_HPO_ID,
                                              input_dataset_id='input',
                                              output_dataset_id='output')

        # _mapping_visit_occurrence(src_table_id, src_visit_occurrence_id, visit_occurrence_id)
        # visit_occurrence_id should be mapped
        visit_occurrence = ehr_union.table_hpo_subquery(
            'visit_occurrence',
            hpo_id=NYC_HPO_ID,
            input_dataset_id='input',
            output_dataset_id='output')

        # visit_occurrence_id and condition_occurrence_id should be mapped
        condition_occurrence = ehr_union.table_hpo_subquery(
            'condition_occurrence',
            hpo_id=NYC_HPO_ID,
            input_dataset_id='input',
            output_dataset_id='output')

    def get_table_hpo_subquery_error(self, table, dataset_in, dataset_out):
        subquery = ehr_union.table_hpo_subquery(table, NYC_HPO_ID, dataset_in,
                                                dataset_out)

        # moz-sql-parser doesn't support the ROW_NUMBER() OVER() a analytical function of sql we are removing
        # that statement from the returned query for the parser be able to parse out the query without erroring out.

        subquery = re.sub(
            r",\s+ROW_NUMBER\(\) OVER \(PARTITION BY nm\..+?_id\) AS row_num",
            " ", subquery)
        # offset is being used as a column-name in note_nlp table.
        # Although, BigQuery does not throw any errors for this, moz_sql_parser indentifies as a SQL Keyword.
        # So, change required only in Test Script as a workaround.
        if 'offset,' in subquery:
            subquery = subquery.replace('offset,', '"offset",')
        stmt = moz_sql_parser.parse(subquery)

        # Sanity check it is a select statement
        if 'select' not in stmt:
            return SUBQUERY_FAIL_MSG.format(expr='query type',
                                            table=table,
                                            expected='select',
                                            actual=str(stmt),
                                            subquery=subquery)

        # Input table should be first in FROM expression
        actual_from = first_or_none(
            dpath.util.values(stmt, 'from/0/value/from/value') or
            dpath.util.values(stmt, 'from'))
        expected_from = dataset_in + '.' + bq_utils.get_table_id(
            NYC_HPO_ID, table)
        if expected_from != actual_from:
            return SUBQUERY_FAIL_MSG.format(expr='first object in FROM',
                                            table=table,
                                            expected=expected_from,
                                            actual=actual_from,
                                            subquery=subquery)

        # Ensure all key fields (primary or foreign) yield joins with their associated mapping tables
        # Note: ordering of joins in the subquery is assumed to be consistent with field order in the json file
        fields = resources.fields_for(table)
        id_field = table + '_id'
        key_ind = 0
        expected_join = None
        actual_join = None
        for field in fields:
            if field['name'] in self.mapped_fields:
                # key_ind += 1  # TODO use this increment when we generalize solution for all foreign keys
                if field['name'] == id_field:
                    # Primary key, mapping table associated with this one should be INNER joined
                    key_ind += 1
                    expr = 'inner join on primary key'
                    actual_join = first_or_none(
                        dpath.util.values(stmt, 'from/%s/join/value' % key_ind))
                    expected_join = dataset_out + '.' + ehr_union.mapping_table_for(
                        table)
                elif field['name'] in self.implemented_foreign_keys:
                    # Foreign key, mapping table associated with the referenced table should be LEFT joined
                    key_ind += 1
                    expr = 'left join on foreign key'
                    # Visit_detail table has 'visit_occurrence' column after 'care_site', which is different from
                    # other cdm tables, where 'visit_occurrence' comes before other foreign_keys.
                    # The test expects the same order as other cmd tables, so the expected-query has
                    # 'visit_occurrence' before 'care_site'. The following reorder is required to match the sequence
                    # to the actual-query.
                    if table == 'visit_detail' and key_ind == 2:
                        stmt['from'][2], stmt['from'][3] = stmt['from'][
                            3], stmt['from'][2]
                    actual_join = first_or_none(
                        dpath.util.values(stmt,
                                          'from/%s/left join/value' % key_ind))
                    joined_table = field['name'].replace('_id', '')
                    expected_join = dataset_out + '.' + ehr_union.mapping_table_for(
                        joined_table)
                if expected_join != actual_join:
                    return SUBQUERY_FAIL_MSG.format(expr=expr,
                                                    table=table,
                                                    expected=expected_join,
                                                    actual=actual_join,
                                                    subquery=subquery)

    def test_hpo_subquery(self):
        input_dataset_id = 'input'
        output_dataset_id = 'output'
        subquery_fails = []

        # Key fields should be populated using associated mapping tables
        for table in resources.CDM_TABLES:
            # This condition is to exempt person table from table hpo sub query
            if table != common.PERSON:
                subquery_fail = self.get_table_hpo_subquery_error(
                    table, input_dataset_id, output_dataset_id)
                if subquery_fail is not None:
                    subquery_fails.append(subquery_fail)

        if len(subquery_fails) > 0:
            self.fail('\n\n'.join(subquery_fails))

    def tearDown(self):
        self._empty_hpo_buckets()
        test_util.delete_all_tables(self.input_dataset_id)
        test_util.delete_all_tables(self.output_dataset_id)

    @classmethod
    def tearDownClass(cls):
        test_util.drop_hpo_id_bucket_name_table(cls.dataset_id)<|MERGE_RESOLUTION|>--- conflicted
+++ resolved
@@ -63,12 +63,9 @@
             eu_constants.CARE_SITE_ID, eu_constants.LOCATION_ID
         ]
 
-<<<<<<< HEAD
+        self.ehr_cutoff_date = '2022-01-05'
+
     @mock.patch("gcs_utils.LOOKUP_TABLES_DATASET_ID", dataset_id)
-=======
-        self.ehr_cutoff_date = '2022-01-05'
-
->>>>>>> e8f25a1b
     def _empty_hpo_buckets(self):
 
         for hpo_id in self.hpo_ids:
