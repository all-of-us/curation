--- conflicted
+++ resolved
@@ -20,11 +20,7 @@
 
 PITT_HPO_ID = 'pitt'
 NYC_HPO_ID = 'nyc'
-<<<<<<< HEAD
-EXCLUDED_HPO_ID = 'fake'
-=======
 EXCLUDED_HPO_ID = 'excluded'
->>>>>>> dc40db9b
 SUBQUERY_FAIL_MSG = '''
 Test {expr} in {table} subquery 
  Expected: {expected}
