--- conflicted
+++ resolved
@@ -19,7 +19,17 @@
         expected = f'{self.table_namer}_{base_name}'
         actual = sandbox.get_sandbox_table_name(self.table_namer, base_name)
         self.assertEqual(expected, actual)
-<<<<<<< HEAD
+        self.assertEqual(base_name,
+                         sandbox.get_sandbox_table_name(None, base_name))
+        self.assertEqual(base_name,
+                         sandbox.get_sandbox_table_name('', base_name))
+        self.assertEqual(base_name,
+                         sandbox.get_sandbox_table_name('   ', base_name))
+        self.assertEqual(base_name,
+                         sandbox.get_sandbox_table_name('\t', base_name))
+        self.assertEqual(base_name,
+                         sandbox.get_sandbox_table_name('\n', base_name))    
+
 
     def test_get_sandbox_labels_string(self):
         dataset_name = "my_dataset_name"
@@ -58,16 +68,4 @@
         description = "This is a helpful description."
 
         actual = sandbox.get_sandbox_table_description_string(description)
-        self.assertIn(f'description="{description}"', actual)
-=======
-        self.assertEqual(base_name,
-                         sandbox.get_sandbox_table_name(None, base_name))
-        self.assertEqual(base_name,
-                         sandbox.get_sandbox_table_name('', base_name))
-        self.assertEqual(base_name,
-                         sandbox.get_sandbox_table_name('   ', base_name))
-        self.assertEqual(base_name,
-                         sandbox.get_sandbox_table_name('\t', base_name))
-        self.assertEqual(base_name,
-                         sandbox.get_sandbox_table_name('\n', base_name))
->>>>>>> 7d6e576e
+        self.assertIn(f'description="{description}"', actual)